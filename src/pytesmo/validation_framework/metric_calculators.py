# Copyright (c) 2020, TU Wien, Department of Geodesy and Geoinformation.
# All rights reserved.

# Redistribution and use in source and binary forms, with or without
# modification, are permitted provided that the following conditions are met:
#   * Redistributions of source code must retain the above copyright
#     notice, this list of conditions and the following disclaimer.
#   * Redistributions in binary form must reproduce the above copyright
#     notice, this list of conditions and the following disclaimer in the
#     documentation and/or other materials provided with the distribution.
#   * Neither the name of TU Wien, Department of Geodesy and Geoinformation nor
#     the names of its contributors may be used to endorse or promote products
#     derived from this software without specific prior written permission.

# THIS SOFTWARE IS PROVIDED BY THE COPYRIGHT HOLDERS AND CONTRIBUTORS "AS IS"
# AND ANY EXPRESS OR IMPLIED WARRANTIES, INCLUDING, BUT NOT LIMITED TO, THE
# IMPLIED WARRANTIES OF MERCHANTABILITY AND FITNESS FOR A PARTICULAR PURPOSE
# ARE DISCLAIMED. IN NO EVENT SHALL VIENNA UNIVERSITY OF TECHNOLOGY, DEPARTMENT
# OF GEODESY AND GEOINFORMATION BE LIABLE FOR ANY DIRECT, INDIRECT, INCIDENTAL,
# SPECIAL, EXEMPLARY, OR CONSEQUENTIAL DAMAGES (INCLUDING, BUT NOT LIMITED TO,
# PROCUREMENT OF SUBSTITUTE GOODS OR SERVICES; LOSS OF USE, DATA, OR PROFITS;
# OR BUSINESS INTERRUPTION) HOWEVER CAUSED AND ON ANY THEORY OF LIABILITY,
# WHETHER IN CONTRACT, STRICT LIABILITY, OR TORT (INCLUDING NEGLIGENCE OR
# OTHERWISE) ARISING IN ANY WAY OUT OF THE USE OF THIS SOFTWARE, EVEN IF
# ADVISED OF THE POSSIBILITY OF SUCH DAMAGE.

"""
Metric calculators implement combinations of metrics and structure the output.
"""

import copy
import itertools
import numpy as np
import pandas as pd
from scipy import stats
import warnings

import pytesmo.metrics as metrics
import pytesmo.df_metrics as df_metrics
from pytesmo.scaling import scale
from pytesmo.validation_framework.data_manager import get_result_names
from pytesmo.df_metrics import n_combinations
from pytesmo.metrics import pairwise
from pytesmo.metrics._fast_pairwise import (
    _moments_welford,
    _mse_corr_from_moments,
    _mse_var_from_moments,
    _mse_bias_from_moments,
    _pearsonr_from_moments,
)
from pytesmo.metrics.pairwise import (
    _bias_ci_from_moments,
    msd_ci,
    rmsd_ci,
    ubrmsd_ci,
    pearson_r_ci,
    spearman_r_ci,
    kendall_tau_ci,
)
<<<<<<< HEAD
from pytesmo.metrics.pairwise_utils import (
    with_bootstrapped_ci
=======
from pytesmo.metrics import (
    with_bootstrapped_ci,
)
from pytesmo.metrics.tcol import (
    _tcol_metrics_from_cov
>>>>>>> 37af5518
)


def _get_tc_metric_template(metr, ds_names):
    """ return empty dict to fill TC results into """
    if isinstance(metr, str):
        metr = [metr]

    # metrics that are computed between dataset triples
    met_thds_template = {'snr': np.float32([np.nan]),
                         'err_std': np.float32([np.nan]),
                         'beta': np.float32([np.nan])}

    in_lut = np.isin(np.array(metr), np.array(list(met_thds_template.keys())))
    if not all(in_lut):
        unknown = np.take(metr, np.where(in_lut is False)[0])
        raise ValueError('Unknown metric(s): {}'.format(' '.join(unknown)))

    met_thds = {}
    for m in metr:
        for d in ds_names:
            met_thds[(m, d)] = met_thds_template[m]

    return met_thds


def _get_metric_template(metr):
    """ return empty dict to fill results into """
    if isinstance(metr, str):
        metr = [metr]

    lut = dict()
    # metrics that are equal for all data sets
    met_comm = {'n_obs': np.int32([0])}
    # metrics that are computed between dataset pairs
    met_tds = {
        'R': np.float32([np.nan]),
        'p_R': np.float32([np.nan]),
        'rho': np.float32([np.nan]),
        'p_rho': np.float32([np.nan]),
        'BIAS': np.float32([np.nan]),
        'tau': np.float32([np.nan]),
        'p_tau': np.float32([np.nan]),
        'RMSD': np.float32([np.nan]),
        'mse': np.float32([np.nan]),
        'RSS': np.float32([np.nan]),
        'mse_corr': np.float32([np.nan]),
        'mse_bias': np.float32([np.nan]),
        'mse_var': np.float32([np.nan]),
        'urmsd': np.float32([np.nan]),
        'BIAS_ci_lower': np.float32([np.nan]),
        'BIAS_ci_upper': np.float32([np.nan]),
        'RMSD_ci_lower': np.float32([np.nan]),
        'RMSD_ci_upper': np.float32([np.nan]),
        'RSS_ci_lower': np.float32([np.nan]),
        'RSS_ci_upper': np.float32([np.nan]),
        'mse_ci_lower': np.float32([np.nan]),
        'mse_ci_upper': np.float32([np.nan]),
        'mse_corr_ci_lower': np.float32([np.nan]),
        'mse_corr_ci_upper': np.float32([np.nan]),
        'mse_bias_ci_lower': np.float32([np.nan]),
        'mse_bias_ci_upper': np.float32([np.nan]),
        'mse_var_ci_lower': np.float32([np.nan]),
        'mse_var_ci_upper': np.float32([np.nan]),
        'urmsd_ci_lower': np.float32([np.nan]),
        'urmsd_ci_upper': np.float32([np.nan]),
        'R_ci_lower': np.float32([np.nan]),
        'R_ci_upper': np.float32([np.nan]),
        'rho_ci_lower': np.float32([np.nan]),
        'rho_ci_upper': np.float32([np.nan]),
        'tau_ci_lower': np.float32([np.nan]),
        'tau_ci_upper': np.float32([np.nan]),
    }

    lut.update(met_comm)
    lut.update(met_tds)

    in_lut = np.isin(np.array(metr), np.array(list(lut.keys())))
    if not all(in_lut):
        unknown = np.take(metr, np.where(in_lut is False)[0])
        raise ValueError('Unknown metric(s): {}'.format(' '.join(unknown)))

    return {m: lut[m] for m in metr}


class MonthsMetricsAdapter(object):
    """
    Adapt MetricCalculators to calculate metrics for groups across months
    """

    def __init__(self, calculator, sets=None):
        """
        Add functionality to a metric calculator to calculate validation
        metrics for subsets of certain months in a time series (e.g. seasonal).

        Parameters
        ----------
        calculator : MetadataMetrics or any child of it
        sets : dict, optional (default: None)
            A dictionary consisting of a set name (which is added to the metric
            name as a suffix) and the list of months that belong to that set.
            If None is passed, we use 4 (seasonal) sets named after the fist
            letter of each month used.
        """
        self.cls = calculator
        if sets is None:
            sets = {'DJF': [12, 1, 2], 'MAM': [3, 4, 5],
                    'JJA': [6, 7, 8], 'SON': [9, 10, 11],
                    'ALL': list(range(1, 13))}

        self.sets = sets

        # metadata metrics and lon, lat, gpi are excluded from applying
        # seasonally
        self.non_seas_metrics = ['gpi', 'lon', 'lat']
        if self.cls.metadata_template is not None:
            self.non_seas_metrics += list(self.cls.metadata_template.keys())

        all_metrics = calculator.result_template
        subset_metrics = {}

        # for each subset create a copy of the metric template
        for name in sets.keys():
            for k, v in all_metrics.items():
                if k in self.non_seas_metrics:
                    subset_metrics[f"{k}"] = v
                else:
                    subset_metrics[f"{name}_{k}"] = v

        self.result_template = subset_metrics

    @staticmethod
    def filter_months(df, months, dropna=False):
        """
        Select only entries of a time series that are within certain month(s)

        Parameters
        ----------
        df : pd.DataFrame
            Time series (index.month must exist) that is filtered
        months : list
            Months for which data is kept, e.g. [12,1,2] to keep data for
            winter
        dropna : bool, optional (default: False)
            Drop lines for months that are not to be kept, if this is false,
            the original index is not changed, but filtered values are replaced
            with nan.

        Returns
        -------
        df_filtered : pd.DataFrame
            The filtered series
        """
        dat = df.copy(True)
        dat['__index_month'] = dat.index.month
        cond = ['__index_month == {}'.format(m) for m in months]
        selection = dat.query(' | '.join(cond)).index
        dat.drop('__index_month', axis=1, inplace=True)

        if dropna:
            return dat.loc[selection]
        else:
            dat.loc[dat.index.difference(selection)] = np.nan
            return dat

    def calc_metrics(self, data, gpi_info):
        """
        Calculates the desired statistics, for each set that was defined.

        Parameters
        ----------
        data : pandas.DataFrame
            with 2 columns, the first column is the reference dataset
            named 'ref'
            the second column the dataset to compare against named 'other'
        gpi_info : tuple
            Grid point info (i.e. gpi, lon, lat)
        """
        dataset = self.result_template.copy()

        for setname, months in self.sets.items():
            df = self.filter_months(data, months=months, dropna=True)
            ds = self.cls.calc_metrics(df, gpi_info=gpi_info)
            for metric, res in ds.items():
                if metric in self.non_seas_metrics:
                    k = f"{metric}"
                else:
                    k = f"{setname}_{metric}"
                dataset[k] = res

        return dataset


class MetadataMetrics(object):
    """
    This class sets up the gpi info and metadata (if used) in the results
    template.
    This is used as the basis for all other metric calculators.

    Parameters
    ----------
    other_name: string or tuple, optional
        Name of the column of the non-reference / other dataset in the
        pandas DataFrame
    metadata_template: dictionary, optional
        A dictionary containing additional fields (and types) of the form
        dict = {'field': np.float32([np.nan]}. Allows users to specify
        information in the job tuple, i.e. jobs.append((idx,
        metadata['longitude'], metadata['latitude'], metadata_dict)) which
        is then propagated to the end netCDF results file.
    min_obs : int, optional
        Minium number of observations required t calculate metrics. Default is
        10.
    """

    def __init__(self, other_name='k1', metadata_template=None, min_obs=10):

        self.result_template = {'gpi': np.int32([-1]),
                                'lon': np.float64([np.nan]),
                                'lat': np.float64([np.nan])}

        self.metadata_template = metadata_template
        if self.metadata_template is not None:
            self.result_template.update(metadata_template)

        self.other_name = other_name
        self.min_obs = min_obs

    def calc_metrics(self, data, gpi_info):
        """
        Adds the gpi info and metadata to the results.

        Parameters
        ----------
        data : pandas.DataFrame
            see individual calculators for more information. not directly used
            here.
        gpi_info : tuple
            of (gpi, lon, lat) or, optionally, (gpi, lon, lat, metadata) where
            metadata is a dictionary
        """

        dataset = copy.deepcopy(self.result_template)

        dataset['gpi'][0] = gpi_info[0]
        dataset['lon'][0] = gpi_info[1]
        dataset['lat'][0] = gpi_info[2]

        if self.metadata_template is not None:
            for key, value in self.metadata_template.items():
                try:
                    dataset[key][0] = gpi_info[3][key]
                except(IndexError):
                    raise Exception('No metadata has been provided to the job. '
                                    'Should be of form {field: metadata_value} using the metadata_template '
                                    'supplied to init function.')

        return dataset


class BasicMetrics(MetadataMetrics):
    """
    This class just computes the basic metrics,
        - Pearson's R
        - Spearman's rho
        - RMSD
        - BIAS
        - optionally Kendall's tau

    it also stores information about gpi, lat, lon
    and number of observations

    Parameters
    ----------
    other_name: string or tuple, optional
        Name of the column of the non-reference / other dataset in the
        pandas DataFrame
    calc_tau: boolean, optional
        if True then also tau is calculated. This is set to False by default
        since the calculation of Kendalls tau is rather slow and can
        significantly impact performance of e.g. global validation studies
    metadata_template: dictionary, optional
        A dictionary containing additional fields (and types) of the form
        dict = {'field': np.float32([np.nan]}. Allows users to specify
        information in the job tuple,
        i.e. jobs.append(
            (idx, metadata['longitude'], metadata['latitude'], metadata_dict))
        which is then propagated to the end netCDF results file.
    """

    def __init__(self, other_name='k1', calc_tau=False, metadata_template=None):
        super(BasicMetrics, self).__init__(other_name=other_name,
                                           metadata_template=metadata_template)

        self.basic_metrics = ['n_obs', 'R', 'p_R', 'rho', 'p_rho', 'RMSD',
                              'BIAS', 'tau', 'p_tau']

        self.result_template.update(_get_metric_template(self.basic_metrics))

        self.calc_tau = calc_tau

    def calc_metrics(self, data, gpi_info):
        """
        calculates the desired statistics

        Parameters
        ----------
        data : pandas.DataFrame
            with 2 columns, the first column is the reference dataset
            named 'ref'
            the second column the dataset to compare against named 'other'
        gpi_info : tuple
            of (gpi, lon, lat)

        Notes
        -----
        Kendall tau is calculation is optional at the moment
        because the scipy implementation is very slow which is problematic for
        global comparisons

        """
        dataset = super(BasicMetrics, self).calc_metrics(data, gpi_info)

        if len(data) < self.min_obs:
            return dataset

        x, y = data['ref'].values, data[self.other_name].values
        R, p_R = stats.pearsonr(x, y)
        rho, p_rho = stats.spearmanr(x, y)
        RMSD = metrics.rmsd(x, y)
        BIAS = metrics.bias(x, y)

        dataset['R'][0], dataset['p_R'][0] = R, p_R
        dataset['rho'][0], dataset['p_rho'][0] = rho, p_rho
        dataset['RMSD'][0] = RMSD
        dataset['BIAS'][0] = BIAS
        dataset['n_obs'][0] = len(data)

        if self.calc_tau:
            tau, p_tau = metrics.kendalltau(x, y)
            dataset['tau'][0], dataset['p_tau'][0] = tau, p_tau

        return dataset


class BasicMetricsPlusMSE(BasicMetrics):
    """
    Basic Metrics plus Mean squared Error and the decomposition of the MSE
    into correlation, bias and variance parts.
    """

    def __init__(self, other_name='k1',
                 metadata_template=None):
        super(BasicMetricsPlusMSE, self).__init__(other_name=other_name,
                                                  metadata_template=metadata_template)

        self.mse_metrics = ['mse', 'mse_corr', 'mse_bias', 'mse_var']
        self.result_template.update(_get_metric_template(self.mse_metrics))

    def calc_metrics(self, data, gpi_info):
        dataset = super(BasicMetricsPlusMSE, self).calc_metrics(data, gpi_info)
        if len(data) < self.min_obs:
            return dataset
        x, y = data['ref'].values, data[self.other_name].values
        mse, mse_corr, mse_bias, mse_var = metrics.mse_decomposition(x, y)
        dataset['mse'][0] = mse
        dataset['mse_corr'][0] = mse_corr
        dataset['mse_bias'][0] = mse_bias
        dataset['mse_var'][0] = mse_var

        return dataset


class FTMetrics(MetadataMetrics):
    """
    This class computes Freeze/Thaw Metrics
    Calculated metrics are:

    - SSF frozen/temp unfrozen
    - SSF unfrozen/temp frozen
    - SSF unfrozen/temp unfrozen
    - SSF frozen/temp frozen

    it also stores information about gpi, lat, lon
    and number of total observations

    """

    def __init__(self, frozen_flag=2,
                 other_name='k1',
                 metadata_template=None):
        super(FTMetrics, self).__init__(other_name=other_name,
                                        metadata_template=metadata_template)

        self.frozen_flag_value = frozen_flag
        self.result_template.update({'ssf_fr_temp_un': np.float32([np.nan]),
                                     'ssf_fr_temp_fr': np.float32([np.nan]),
                                     'ssf_un_temp_fr': np.float32([np.nan]),
                                     'ssf_un_temp_un': np.float32([np.nan]),
                                     'n_obs': np.int32([0])})

    def calc_metrics(self, data, gpi_info):
        """
        calculates the desired statistics

        Parameters
        ----------
        data : pandas.DataFrame
            with 2 columns, the first column is the reference dataset
            named 'ref'
            the second column the dataset to compare against named 'other'
        gpi_info : tuple
            of (gpi, lon, lat)

        Notes
        -----
        Kendall tau is not calculated at the moment
        because the scipy implementation is very slow which is problematic for
        global comparisons

        """
        dataset = super(FTMetrics, self).calc_metrics(data, gpi_info)

        if len(data) < self.min_obs:
            return dataset

        ssf, temp = data['ref'].values, data[self.other_name].values
        # SSF <= 1 unfrozen
        # SSF >= 2 frozen

        ssf_frozen = np.where(ssf == self.frozen_flag_value)[0]
        ssf_unfrozen = np.where(ssf != self.frozen_flag_value)[0]

        temp_ssf_frozen = temp[ssf_frozen]
        temp_ssf_unfrozen = temp[ssf_unfrozen]

        # correct classifications
        ssf_temp_frozen = np.where(temp_ssf_frozen < 0)[0]
        ssf_temp_unfrozen = np.where(temp_ssf_unfrozen >= 0)[0]

        # incorrect classifications
        ssf_fr_temp_unfrozen = np.where(temp_ssf_frozen >= 0)[0]
        ssf_un_temp_frozen = np.where(temp_ssf_unfrozen < 0)[0]

        dataset['ssf_fr_temp_un'][0] = len(ssf_fr_temp_unfrozen)
        dataset['ssf_fr_temp_fr'][0] = len(ssf_temp_frozen)

        dataset['ssf_un_temp_fr'][0] = len(ssf_un_temp_frozen)
        dataset['ssf_un_temp_un'][0] = len(ssf_temp_unfrozen)

        dataset['n_obs'][0] = len(data)

        return dataset

class HSAF_Metrics(MetadataMetrics):
    """
    This class computes metrics as defined by the H-SAF consortium in
    order to prove the operational readiness of a product. It also stores
    information about gpi, lat, lon and number of observations.
    """

    def __init__(self,
                 other_name1='k1',
                 other_name2='k2',
                 dataset_names=None,
                 metadata_template=None):

        super(HSAF_Metrics, self).__init__(other_name=other_name1,
                                           metadata_template=metadata_template)

        # prepare validation dataset names as provided
        self.other_name1 = other_name1
        self.other_name2 = other_name2
        self.df_columns = ['ref', self.other_name1, self.other_name2]
        if dataset_names is None:
            self.ds_names = self.df_columns
        else:
            self.ds_names = dataset_names

        # create lut between df columns and dataset names
        self.ds_names_lut = {}
        for name, col in zip(self.ds_names, self.df_columns):
            self.ds_names_lut[col] = name

        self.tds_names = []
        for combi in itertools.combinations(self.df_columns, 2):
            self.tds_names.append("{:}_and_{:}".format(*combi))

        metrics_common = {'n_obs': np.int32([0])}

        metrics_sds = {'snr': np.float32([np.nan]),
                       'err_var': np.float32([np.nan]),
                       'beta': np.float32([np.nan])}

        metrics_tds = {'R': np.float32([np.nan]),
                       'p_R': np.float32([np.nan]),
                       'rho': np.float32([np.nan]),
                       'p_rho': np.float32([np.nan]),
                       'bias': np.float32([np.nan]),
                       'ubrmsd': np.float32([np.nan])}

        self.seasons = ['ALL', 'DJF', 'MAM', 'JJA', 'SON']

        for season in self.seasons:
            # get template for common metric
            for metric in metrics_common.keys():
                key = "{:}_{:}".format(season, metric)
                self.result_template[key] = metrics_common[metric].copy()

            # get template for single-dataset metric
            for name in self.ds_names:
                for metric in metrics_sds.keys():
                    key = "{:}_{:}_{:}".format(name, season, metric)
                    self.result_template[key] = metrics_sds[metric].copy()

            # get template for two-dataset metric
            for tds_name in self.tds_names:
                split_tds_name = tds_name.split('_and_')
                tds_name_key = "{:}_{:}".format(self.ds_names_lut[
                    split_tds_name[0]],
                    self.ds_names_lut[
                    split_tds_name[1]])
                for metric in metrics_tds.keys():
                    key = "{:}_{:}_{:}".format(tds_name_key, season, metric)
                    self.result_template[key] = metrics_tds[metric].copy()

        self.month_to_season = np.array(['', 'DJF', 'DJF', 'MAM', 'MAM',
                                         'MAM', 'JJA', 'JJA', 'JJA', 'SON',
                                         'SON', 'SON', 'DJF'])

    def calc_metrics(self, data, gpi_info):
        """
        calculates the desired statistics

        Parameters
        ----------
        data : pandas.DataFrame
            with 3 columns, the first column is the reference dataset
            named 'ref'
            the second and third column are the datasets to compare against
            named 'k1 and k2'
        gpi_info : tuple
            Grid point info (i.e. gpi, lon, lat)
        """
        dataset = super(HSAF_Metrics, self).calc_metrics(data, gpi_info)

        for season in self.seasons:

            if season != 'ALL':
                subset = self.month_to_season[data.index.month] == season
            else:
                subset = np.ones(len(data), dtype=bool)

            # number of observations
            n_obs = subset.sum()
            if n_obs < self.min_obs:
                continue
            dataset['{:}_n_obs'.format(season)][0] = n_obs

            # get single dataset metrics
            # calculate SNR
            x = data[self.df_columns[0]].values[subset]
            y = data[self.df_columns[1]].values[subset]
            z = data[self.df_columns[2]].values[subset]

            snr, err, beta = metrics.tcol_metrics(x, y, z)

            for i, name in enumerate(self.ds_names):
                dataset['{:}_{:}_snr'.format(name, season)][0] = snr[i]
                dataset['{:}_{:}_err_var'.format(name, season)][0] = err[i]
                dataset['{:}_{:}_beta'.format(name, season)][0] = beta[i]

            # calculate Pearson correlation
            pearson_R, pearson_p = df_metrics.pearsonr(data)
            pearson_R = pearson_R._asdict()
            pearson_p = pearson_p._asdict()

            # calculate Spearman correlation
            spea_rho, spea_p = df_metrics.spearmanr(data)
            spea_rho = spea_rho._asdict()
            spea_p = spea_p._asdict()

            # scale data to reference in order to calculate absolute metrics
            data_scaled = scale(data, method='min_max')

            # calculate bias
            bias_nT = df_metrics.bias(data_scaled)
            bias_dict = bias_nT._asdict()

            # calculate ubRMSD
            ubRMSD_nT = df_metrics.ubrmsd(data_scaled)
            ubRMSD_dict = ubRMSD_nT._asdict()

            for tds_name in self.tds_names:
                R = pearson_R[tds_name]
                p_R = pearson_p[tds_name]
                rho = spea_rho[tds_name]
                p_rho = spea_p[tds_name]
                bias = bias_dict[tds_name]
                ubRMSD = ubRMSD_dict[tds_name]

                split_tds_name = tds_name.split('_and_')
                tds_name_key = "{:}_{:}".format(self.ds_names_lut[
                    split_tds_name[0]],
                    self.ds_names_lut[
                    split_tds_name[1]])

                dataset['{:}_{:}_R'.format(tds_name_key, season)][0] = R
                dataset['{:}_{:}_p_R'.format(tds_name_key, season)][0] = p_R
                dataset['{:}_{:}_rho'.format(tds_name_key, season)][0] = rho
                dataset['{:}_{:}_p_rho'.format(tds_name_key, season)][0] = \
                    p_rho
                dataset['{:}_{:}_bias'.format(tds_name_key, season)][0] = bias
                dataset['{:}_{:}_ubrmsd'.format(tds_name_key, season)][0] = \
                    ubRMSD

        return dataset


class IntercomparisonMetrics(MetadataMetrics):
    """
    Compare Basic Metrics of multiple satellite data sets to one reference
    data set via:

    - Pearson's R and p
    - Spearman's rho and p
    - RMSD
    - BIAS
    - ubRMSD
    - mse
    - RSS
    - optionally Kendall's tau

    Parameters
    ----------
    refname : str, optional
        Name of the reference column in the DataFrame.
    other_names: tuple, optional (default: ('k1', 'k2', 'k3))
        Name of the column of the non-reference / other datasets in the
        DataFrame.
    calc_rho: boolean, optional
        If True then also Spearman's rho is calculated. This is set to True by
        default.
    calc_tau: boolean, optional
        if True then also tau is calculated. This is set to False by default
        since the calculation of Kendalls tau is rather slow and can
        significantly impact performance of e.g. global validation studies
    metrics_between_nonref : bool, optional (default: False)
        Allow 2-dataset combinations where the ref is not included.
        Warning: can lead to many combinations.
    dataset_names : list, optional (default: None)
        Names of the original datasets, that are used to find the lookup table
        for the df cols.
    metadata_template: dict, optional (default: None)
        See MetadataMetrics

    """

    def __init__(self, refname="ref", other_names=('k1', 'k2', 'k3'),
                 calc_tau=False, metrics_between_nonref=False,
                 calc_rho=True, dataset_names=None, metadata_template=None):

        other_names = list(other_names)
        super(IntercomparisonMetrics, self).__init__(
            other_name=other_names, metadata_template=metadata_template)

        # string that splits the dataset names and metric names in the output
        # e.g. 'metric_between_dataset1_and_dataset2'
        self.ds_names_split, self.metric_ds_split = '_and_', '_between_'

        self.df_columns = [refname] + self.other_name

        self.calc_rho = calc_rho
        self.calc_tau = calc_tau

        if dataset_names is None:
            self.ds_names = self.df_columns
        else:
            self.ds_names = dataset_names

        self.ds_names_lut = {}
        for name, col in zip(self.ds_names, self.df_columns):
            self.ds_names_lut[col] = name

        combis = n_combinations(
            self.df_columns, 2,
            must_include=refname if not metrics_between_nonref else None
        )

        self.tds_names = []
        for combi in combis:
            self.tds_names.append("{1}{0}{2}".format(
                self.ds_names_split, *combi))

        # metrics that are equal for all datasets
        metrics_common = ['n_obs']
        # metrics that are calculated between dataset pairs
        metrics_tds = ['R', 'p_R', 'rho', 'p_rho', 'BIAS', 'RMSD', 'mse', 'RSS',
                       'mse_corr', 'mse_bias', 'urmsd', 'mse_var', 'tau', 'p_tau']

        metrics_common = _get_metric_template(metrics_common)
        metrics_tds = _get_metric_template(metrics_tds)

        for metric in metrics_common.keys():
            self.result_template[metric] = metrics_common[metric].copy()

        for tds_name in self.tds_names:
            split_tds_name = tds_name.split(self.ds_names_split)
            tds_name_key = \
                self.ds_names_split.join([self.ds_names_lut[split_tds_name[0]],
                                          self.ds_names_lut[split_tds_name[1]]])
            for metric in metrics_tds.keys():
                key = self.metric_ds_split.join([metric, tds_name_key])
                self.result_template[key] = metrics_tds[metric].copy()

        if not calc_rho:
            self.result_template.pop('rho', None)
            self.result_template.pop('p_rho', None)
        if not calc_tau:
            self.result_template.pop('tau', None)
            self.result_template.pop('p_tau', None)

    def calc_metrics(self, data, gpi_info):
        """
        calculates the desired statistics

        Parameters
        ----------
        data : pd.DataFrame
            with >2 columns, the first column is the reference dataset
            named 'ref' other columns are the datasets to compare against
            named 'other_i'
        gpi_info : tuple
            of (gpi, lon, lat)

        Notes
        -----
        Kendall tau is calculation is optional at the moment
        because the scipy implementation is very slow which is problematic for
        global comparisons
        """

        dataset = super(IntercomparisonMetrics,
                        self).calc_metrics(data, gpi_info)

        subset = np.ones(len(data), dtype=bool)

        n_obs = subset.sum()
        if n_obs < self.min_obs:
            return dataset

        dataset['n_obs'][0] = n_obs

        # make sure we have the correct order
        data = data[self.df_columns]

        # calculate Pearson correlation
        pearson_R, pearson_p = df_metrics.pearsonr(data)
        pearson_R, pearson_p = pearson_R._asdict(), pearson_p._asdict()

        # calculate bias
        bias_nT = df_metrics.bias(data)
        bias_dict = bias_nT._asdict()

        # calculate RMSD
        rmsd = df_metrics.rmsd(data)
        rmsd_dict = rmsd._asdict()

        # calculate MSE
        mse, mse_corr, mse_bias, mse_var = df_metrics.mse_decomposition(data)
        mse_dict, mse_corr_dict, mse_bias_dict, mse_var_dict = \
            mse._asdict(), mse_corr._asdict(), mse_bias._asdict(), mse_var._asdict()

        # calculate RSS
        rss = df_metrics.RSS(data)
        rss_dict = rss._asdict()

        # calculate Spearman correlation
        if self.calc_rho:
            rho, p_rho = df_metrics.spearmanr(data)
            rho_dict, p_rho_dict = rho._asdict(), p_rho._asdict()
        else:
            rho = p_rho = p_rho_dict = rho_dict = None

        # calulcate tau
        if self.calc_tau:
            tau, p_tau = df_metrics.kendalltau(data)
            tau_dict, p_tau_dict = tau._asdict(), p_tau._asdict()
        else:
            tau = p_tau = p_tau_dict = tau_dict = None

        # No extra scaling is performed here.
        # always scale for ubRMSD with mean std
        # calculate ubRMSD
        data_scaled = scale(data, method='mean_std')
        ubRMSD_nT = df_metrics.ubrmsd(data_scaled)
        ubRMSD_dict = ubRMSD_nT._asdict()

        for tds_name in self.tds_names:
            R, p_R = pearson_R[tds_name], pearson_p[tds_name]
            bias = bias_dict[tds_name]
            mse = mse_dict[tds_name]
            mse_corr = mse_corr_dict[tds_name]
            mse_bias = mse_bias_dict[tds_name]
            mse_var = mse_var_dict[tds_name]
            rmsd = rmsd_dict[tds_name]
            ubRMSD = ubRMSD_dict[tds_name]
            rss = rss_dict[tds_name]

            if rho_dict and p_rho_dict:
                rho = rho_dict[tds_name]
                p_rho = p_rho_dict[tds_name]
            if tau_dict and p_tau_dict:
                tau = tau_dict[tds_name]
                p_tau = p_tau_dict[tds_name]

            split_tds_name = tds_name.split(self.ds_names_split)
            tds_name_key = self.ds_names_split.join(
                [self.ds_names_lut[split_tds_name[0]], self.ds_names_lut[split_tds_name[1]]])

            dataset[self.metric_ds_split.join(['R', tds_name_key])][0] = R
            dataset[self.metric_ds_split.join(['p_R', tds_name_key])][0] = p_R
            dataset[self.metric_ds_split.join(
                ['BIAS', tds_name_key])][0] = bias
            dataset[self.metric_ds_split.join(['mse', tds_name_key])][0] = mse
            dataset[self.metric_ds_split.join(
                ['mse_corr', tds_name_key])][0] = mse_corr
            dataset[self.metric_ds_split.join(
                ['mse_bias', tds_name_key])][0] = mse_bias
            dataset[self.metric_ds_split.join(
                ['mse_var', tds_name_key])][0] = mse_var
            dataset[self.metric_ds_split.join(
                ['RMSD', tds_name_key])][0] = rmsd
            dataset[self.metric_ds_split.join(
                ['urmsd', tds_name_key])][0] = ubRMSD
            dataset[self.metric_ds_split.join(['RSS', tds_name_key])][0] = rss

            if self.calc_rho:
                dataset[self.metric_ds_split.join(
                    ['rho', tds_name_key])][0] = rho
                dataset[self.metric_ds_split.join(
                    ['p_rho', tds_name_key])][0] = p_rho
            if self.calc_tau:
                dataset[self.metric_ds_split.join(
                    ['tau', tds_name_key])][0] = tau
                dataset[self.metric_ds_split.join(
                    ['p_tau', tds_name_key])][0] = p_tau

        return dataset


class TCMetrics(MetadataMetrics):
    """
    This class computes triple collocation metrics as defined in the QA4SM
    project. It uses 2 satellite and 1 reference data sets as inputs only.
    It can be extended to perform intercomparison between possible triples
    of more than 3 datasets.
    """

    def __init__(self, other_names=('k1', 'k2'), calc_tau=False, dataset_names=None,
                 tc_metrics_for_ref=True, metrics_between_nonref=False,
                 metadata_template=None):
        """
        Triple Collocation metrics as implemented in the QA4SM project.

        Parameters
        ----------
        other_names : tuple, optional (default: ('k1', 'k2'))
            Names of the data sets that are not the reference in the data frame.
        calc_tau : bool, optional (default: False)
            Calculate Kendall's Tau (slow)
        dataset_names : tuple, optional (default: None)
            List that maps the names of the satellite dataset columns to their
            real name that will be used in the results file.
        tc_metrics_for_ref : bool, optional (default: False)
            Store TC metrics for the reference data set as well.
        metrics_between_nonref : bool, optional (default: False)
            Allow 2-dataset combinations where the ref is not included.
            Warning: can lead to many combinations.
        metadata_template: dictionary, optional
            A dictionary containing additional fields (and types) of the form
            dict = {'field': np.float32([np.nan]}. Allows users to specify
            information in the job tuple,
            i.e. jobs.append(
                (idx, metadata['longitude'], metadata['latitude'], metadata_dict))
            which is then propagated to the end netCDF results file.

        """
        self.ref_name = 'ref'
        other_names = list(other_names)
        super(TCMetrics, self).__init__(
            other_name=other_names, metadata_template=metadata_template)

        # string that splits the dataset names and metric names in the output
        # e.g. 'metric_between_dataset1_and_dataset2'
        self.ds_names_split, self.metric_ds_split = '_and_', '_between_'

        self.calc_tau = calc_tau
        self.df_columns = [self.ref_name] + self.other_name

        if dataset_names is None:
            self.ds_names = self.df_columns
        else:
            self.ds_names = dataset_names

        self.ds_names_lut = {}
        for name, col in zip(self.ds_names, self.df_columns):
            self.ds_names_lut[col] = name

        self.metrics_between_nonref = metrics_between_nonref
        self.tds_names, self.thds_names = self._make_names()

        # metrics that are equal for all datasets
        metrics_common = ['n_obs']
        # metrics that are calculated between dataset pairs
        metrics_tds = ['R', 'p_R', 'rho', 'p_rho', 'BIAS', 'RMSD', 'mse', 'RSS',
                       'mse_corr', 'mse_bias', 'urmsd', 'mse_var', 'tau', 'p_tau']
        # metrics that are calculated between dataset triples
        metrics_thds = ['snr', 'err_std', 'beta']

        metrics_common = _get_metric_template(metrics_common)
        metrics_tds = _get_metric_template(metrics_tds)

        ignore_ds = [self.ref_name] if not tc_metrics_for_ref else ()
        metrics_thds = _get_tc_metric_template(metrics_thds,
            [self.ds_names_lut[n] for n in self.df_columns if n not in ignore_ds])

        for metric in metrics_common.keys():
            self.result_template[metric] = metrics_common[metric].copy()

        for tds_name in self.tds_names:
            split_tds_name = tds_name.split(self.ds_names_split)
            tds_name_key = \
                self.ds_names_split.join([self.ds_names_lut[split_tds_name[0]],
                                          self.ds_names_lut[split_tds_name[1]]])
            for metric in metrics_tds.keys():
                key = self.metric_ds_split.join([metric, tds_name_key])
                self.result_template[key] = metrics_tds[metric].copy()

        for thds_name in self.thds_names:
            split_tds_name = thds_name.split(self.ds_names_split)
            thds_name_key = \
                self.ds_names_split.join([self.ds_names_lut[split_tds_name[0]],
                                          self.ds_names_lut[split_tds_name[1]],
                                          self.ds_names_lut[split_tds_name[2]]])
            for metric, ds in metrics_thds.keys():
                if not any([self.ds_names_lut[other_ds] == ds
                            for other_ds in thds_name.split(self.ds_names_split)]):
                    continue
                full_name = '_'.join([metric, ds])
                key = self.metric_ds_split.join([full_name, thds_name_key])
                self.result_template[key] = metrics_thds[(metric, ds)].copy()

        if not calc_tau:
            self.result_template.pop('tau', None)
            self.result_template.pop('p_tau', None)

    def _make_names(self):
        tds_names, thds_names = [], []
        combis_2 = n_combinations(self.df_columns, 2,
            must_include=[self.ref_name] if not self.metrics_between_nonref else None)
        combis_3 = n_combinations(
            self.df_columns, 3, must_include=[self.ref_name])

        for combi in combis_2:
            tds_names.append(self.ds_names_split.join(combi))

        for combi in combis_3:
            thds_names.append("{1}{0}{2}{0}{3}".format(
                self.ds_names_split, *combi))

        return tds_names, thds_names

    def _tc_res_dict(self, res):
        """name is the TC metric name and res the according named tuple """
        res_dict = {}

        metric = np.array([type(r).__name__ for r in res])
        assert all(metric == np.repeat(metric[0], metric.size))

        for r in res:
            r_d = r._asdict()
            ds = self.ds_names_split.join(list(r_d.keys()))
            res_dict[ds] = dict(zip(list(r_d.keys()), list(r_d.values())))

        return res_dict

    def calc_metrics(self, data, gpi_info):
        """
        Calculate Triple Collocation metrics

        Parameters
        ----------
        data : pd.DataFrame
            with >2 columns, the first column is the reference dataset named 'ref'
            other columns are the data sets to compare against named 'other_i'
        gpi_info : tuple
            of (gpi, lon, lat)

        Notes
        -----
        Kendall tau is calculation is optional at the moment
        because the scipy implementation is very slow which is problematic for
        global comparisons
        """

        dataset = copy.deepcopy(self.result_template)

        dataset['gpi'][0] = gpi_info[0]
        dataset['lon'][0] = gpi_info[1]
        dataset['lat'][0] = gpi_info[2]

        if self.metadata_template != None:
            for key, value in self.metadata_template.items():
                dataset[key][0] = gpi_info[3][key]

        # number of observations
        subset = np.ones(len(data), dtype=bool)

        n_obs = subset.sum()
        if n_obs < self.min_obs:
            return dataset

        dataset['n_obs'][0] = n_obs

        # calculate Pearson correlation
        pearson_R, pearson_p = df_metrics.pearsonr(data)
        pearson_R, pearson_p = pearson_R._asdict(), pearson_p._asdict()
        # calculate Spearman correlation
        spea_rho, spea_p = df_metrics.spearmanr(data)
        spea_rho, spea_p = spea_rho._asdict(), spea_p._asdict()
        # calculate bias
        bias_nT = df_metrics.bias(data)
        bias_dict = bias_nT._asdict()
        # calculate RMSD
        rmsd = df_metrics.rmsd(data)
        rmsd_dict = rmsd._asdict()
        # calculate MSE
        mse, mse_corr, mse_bias, mse_var = df_metrics.mse_decomposition(data)
        mse_dict = mse._asdict()
        mse_corr_dict = mse_corr._asdict()
        mse_bias_dict = mse_bias._asdict()
        mse_var_dict = mse_var._asdict()
        # calculate RSS
        rss = df_metrics.RSS(data)
        rss_dict = rss._asdict()
        # calculate ubRMSD
        # todo: we could use the TC derived scaling parameters here?
        data_scaled = scale(data, method='mean_std')
        ubRMSD_nT = df_metrics.ubrmsd(data_scaled)
        ubRMSD_dict = ubRMSD_nT._asdict()
        # calulcate tau
        if self.calc_tau:
            tau, p_tau = df_metrics.kendalltau(data)
            tau_dict, p_tau_dict = tau._asdict(), p_tau._asdict()
        else:
            tau = p_tau = p_tau_dict = tau_dict = None
        # calculate TC metrics
        ref_ind = np.where(np.array(data.columns) == self.ref_name)[0][0]
        snrs, err_stds, betas = df_metrics.tcol_metrics(data, ref_ind=ref_ind)
        snr_dict = self._tc_res_dict(snrs)
        err_std_dict = self._tc_res_dict(err_stds)
        beta_dict = self._tc_res_dict(betas)

        # store TC results
        for thds_name in self.thds_names:
            snr = snr_dict[thds_name]
            err_std = err_std_dict[thds_name]
            beta = beta_dict[thds_name]

            split_thds_name = thds_name.split(self.ds_names_split)
            thds_name_key = self.ds_names_split.join(
                [self.ds_names_lut[split_thds_name[0]],
                 self.ds_names_lut[split_thds_name[1]],
                 self.ds_names_lut[split_thds_name[2]]])

            for metr, res in dict(snr=snr, err_std=err_std, beta=beta).items():
                for ds, ds_res in res.items():
                    m_ds = "{}_{}".format(metr, self.ds_names_lut[ds])
                    n = '{}{}{}'.format(
                        m_ds, self.metric_ds_split, thds_name_key)
                    if n in dataset.keys():
                        dataset[n][0] = ds_res

        # Store basic metrics results
        for tds_name in self.tds_names:
            R, p_R = pearson_R[tds_name], pearson_p[tds_name]
            rho, p_rho = spea_rho[tds_name], spea_p[tds_name]
            bias = bias_dict[tds_name]
            mse = mse_dict[tds_name]
            mse_corr = mse_corr_dict[tds_name]
            mse_bias = mse_bias_dict[tds_name]
            mse_var = mse_var_dict[tds_name]
            rmsd = rmsd_dict[tds_name]
            ubRMSD = ubRMSD_dict[tds_name]
            rss = rss_dict[tds_name]

            if tau_dict and p_tau_dict:
                tau = tau_dict[tds_name]
                p_tau = p_tau_dict[tds_name]

            split_tds_name = tds_name.split(self.ds_names_split)
            tds_name_key = self.ds_names_split.join(
                [self.ds_names_lut[split_tds_name[0]], self.ds_names_lut[split_tds_name[1]]])

            dataset[self.metric_ds_split.join(['R', tds_name_key])][0] = R
            dataset[self.metric_ds_split.join(['p_R', tds_name_key])][0] = p_R
            dataset[self.metric_ds_split.join(['rho', tds_name_key])][0] = rho
            dataset[self.metric_ds_split.join(
                ['p_rho', tds_name_key])][0] = p_rho
            dataset[self.metric_ds_split.join(
                ['BIAS', tds_name_key])][0] = bias
            dataset[self.metric_ds_split.join(['mse', tds_name_key])][0] = mse
            dataset[self.metric_ds_split.join(
                ['mse_corr', tds_name_key])][0] = mse_corr
            dataset[self.metric_ds_split.join(
                ['mse_bias', tds_name_key])][0] = mse_bias
            dataset[self.metric_ds_split.join(
                ['mse_var', tds_name_key])][0] = mse_var
            dataset[self.metric_ds_split.join(
                ['RMSD', tds_name_key])][0] = rmsd
            dataset[self.metric_ds_split.join(
                ['urmsd', tds_name_key])][0] = ubRMSD
            dataset[self.metric_ds_split.join(['RSS', tds_name_key])][0] = rss

            if self.calc_tau:
                dataset[self.metric_ds_split.join(
                    ['tau', tds_name_key])][0] = tau
                dataset[self.metric_ds_split.join(
                    ['p_tau', tds_name_key])][0] = p_tau

        return dataset


class RollingMetrics(MetadataMetrics):
    """
    This class computes rolling metrics for Pearson R and RMSD. It also stores
    information about gpi, lat, lon and number of observations.

    Parameters
    ----------
    other_name: string or tuple, optional
        Name of the column of the non-reference / other dataset in the
        pandas DataFrame
    metadata_template: dictionary, optional
        A dictionary containing additional fields (and types) of the form
        dict = {'field': np.float32([np.nan]}. Allows users to specify
        information in the job tuple,
        i.e. jobs.append(
            (idx, metadata['longitude'], metadata['latitude'], metadata_dict))
        which is then propagated to the end netCDF results file.

    """

    def __init__(self, other_name='k1', metadata_template=None):

        super(RollingMetrics, self).__init__(
            other_name=other_name, metadata_template=metadata_template)

        self.basic_metrics = ['R', 'p_R', 'RMSD']
        self.result_template.update(_get_metric_template(self.basic_metrics))

    def calc_metrics(self, data, gpi_info, window_size='30d', center=True,
                     min_periods=2):
        """
        Calculate the desired statistics.

        Parameters
        ----------
        data : pandas.DataFrame
            with 2 columns, the first column is the reference dataset
            named 'ref' the second column the dataset to compare
            against named 'other'
        gpi_info : tuple
            of (gpi, lon, lat)
        window_size : string
            Window size defined as string.
        center : bool, optional
            Set window at the center.
        min_periods : int, optional
            Minimum number of observations in window required for computation.
        """
        dataset = super(RollingMetrics, self).calc_metrics(data, gpi_info)

        if len(data) < self.min_obs:
            return dataset

        xy = data.to_numpy()
        timestamps = data.index.to_julian_date().values
        window_size_jd = pd.Timedelta(
            window_size).to_numpy()/np.timedelta64(1, 'D')
        pr_arr, rmsd_arr = metrics.rolling_pr_rmsd(
            timestamps,
            xy[:, 0],
            xy[:, 1],
            window_size_jd,
            center,
            min_periods
        )

        dataset['time'] = np.array([data.index])
        dataset['R'] = np.array([pr_arr[:, 0]])
        dataset['p_R'] = np.array([pr_arr[:, 1]])
        dataset['RMSD'] = np.array([rmsd_arr[:]])

        return dataset


def get_dataset_names(ref_key, datasets, n=3):
    """
    Get dataset names in correct order as used in the validation framework

    - reference dataset = ref
    - first other dataset = k1
    - second other dataset = k2

    This is important to correctly iterate through the H-SAF metrics and to
    save each metric with the name of the used datasets

    Parameters
    ----------
    ref_key: basestring
        Name of the reference dataset
    datasets: dict
        Dictionary of dictionaries as provided to the validation framework
        in order to perform the validation process.

    Returns
    -------
    dataset_names: list
        List of the dataset names in correct order

    """
    ds_dict = {}
    for ds in datasets.keys():
        ds_dict[ds] = datasets[ds]['columns']
    ds_names = get_result_names(ds_dict, ref_key, n)
    dataset_names = []
    for name in ds_names[0]:
        dataset_names.append(name[0])

    return dataset_names


<<<<<<< HEAD
class PairwiseIntercomparisonMetrics(MetadataMetrics):
=======
class PairwiseMetricsMixin:

    def _pairwise_metric_names(self):
        """
        Returns a list of metric names to be calculated between pairs.
        """
        metrics = ['R', 'p_R', 'BIAS', 'RMSD', 'mse', 'RSS',
                   'mse_corr', 'mse_bias', 'urmsd', 'mse_var']
        if self.calc_spearman:
            metrics += ["rho", "p_rho"]
        if self.calc_kendall:
            metrics += ["tau", "p_tau"]
        if self.analytical_cis:
            metrics += [
                "BIAS_ci_lower", "BIAS_ci_upper",
                "RMSD_ci_lower", "RMSD_ci_upper",
                "mse_ci_lower", "mse_ci_upper",
                "RSS_ci_lower", "RSS_ci_upper",
                "urmsd_ci_lower", "urmsd_ci_upper",
                "R_ci_lower", "R_ci_upper"
            ]
            if self.calc_spearman:
                metrics += ["rho_ci_lower", "rho_ci_upper"]
            if self.calc_kendall:
                metrics += ["tau_ci_lower", "tau_ci_upper"]
        if self.bootstrap_cis:
            metrics += ["mse_var_ci_lower", "mse_var_ci_upper",
                        "mse_corr_ci_lower", "mse_corr_ci_upper",
                        "mse_bias_ci_lower", "mse_bias_ci_upper"]
        return metrics

    def _calc_pairwise_metrics(self, x, y, mx, my, varx, vary, cov,
                               result, suffix=""):
        """
        Calculates pairwise metrics, making use of pre-computed moments.

        Parameters
        ----------
        x, y : np.ndarray
            Data as numpy matrix
        mx, my : float
            Means
        varx, vary : float
            Variances
        cov : float
            Covariance
        result : dict
            Result template dictionary. This is where the results are written
            to.
        suffix : str, optional
            Suffix to be used for storing the metric calculation result. E.g.,
            with ``suffix=_between_k1_and_k2``, bias will be stored as
            ``BIAS_between_k1_and_k2``.
        """
        n_obs = len(x)
        result["BIAS" + suffix][0] = mx - my

        mse_corr = _mse_corr_from_moments(mx, my, varx, vary, cov)
        mse_var = _mse_var_from_moments(mx, my, varx, vary, cov)
        mse_bias = _mse_bias_from_moments(mx, my, varx, vary, cov)
        mse = mse_corr + mse_var + mse_bias
        result["mse_corr" + suffix][0] = mse_corr
        result["mse_var" + suffix][0] = mse_var
        result["mse_bias" + suffix][0] = mse_bias
        result["mse" + suffix][0] = mse

        result["RSS" + suffix][0] = mse * n_obs
        result["RMSD" + suffix][0] = np.sqrt(mse)
        result["urmsd" + suffix][0] = np.sqrt(mse - mse_bias)

        R, p_R = _pearsonr_from_moments(varx, vary, cov, n_obs)
        result["R" + suffix][0] = R
        result["p_R" + suffix][0] = p_R

        if self.calc_spearman:
            (
                result["rho" + suffix][0],
                result["p_rho" + suffix][0]
            ) = stats.spearmanr(x, y)
        if self.calc_kendall:
            (
                result["tau" + suffix][0],
                result["p_tau" + suffix][0]
            ) = stats.kendalltau(x, y)

        if self.analytical_cis:
            (
                result["BIAS_ci_lower" + suffix][0],
                result["BIAS_ci_upper" + suffix][0]
            ) = _bias_ci_from_moments(0.05, mx, my, varx, vary, cov, n_obs)
            # MSE is the same as MSD
            (
                result["mse_ci_lower" + suffix][0],
                result["mse_ci_upper" + suffix][0]
            ) = msd_ci(x, y, result["mse" + suffix][0])

            (
                result["RMSD_ci_lower" + suffix][0],
                result["RMSD_ci_upper" + suffix][0]
            ) = rmsd_ci(x, y, result["RMSD" + suffix][0])

            result["RSS_ci_lower" + suffix][0] = (
                result["mse_ci_lower" + suffix][0] * n_obs
            )
            result["RSS_ci_upper" + suffix][0] = (
                result["mse_ci_upper" + suffix][0] * n_obs
            )

            (
                result["urmsd_ci_lower" + suffix][0],
                result["urmsd_ci_upper" + suffix][0]
            ) = ubrmsd_ci(x, y, result["urmsd" + suffix][0])

            (
                result["R_ci_lower" + suffix][0],
                result["R_ci_upper" + suffix][0]
            ) = pearson_r_ci(x, y, result["R" + suffix][0])

            if self.calc_spearman:
                (
                    result["rho_ci_lower" + suffix][0],
                    result["rho_ci_upper" + suffix][0]
                ) = spearman_r_ci(x, y, result["rho" + suffix][0])
            if self.calc_kendall:
                (
                    result["tau_ci_lower" + suffix][0],
                    result["tau_ci_upper" + suffix][0]
                ) = kendall_tau_ci(x, y, result["tau" + suffix][0])

        if self.bootstrap_cis:
            for m in ["mse_var", "mse_corr", "mse_bias"]:
                metric_func = getattr(pairwise, m)
                _, lb, ub = with_bootstrapped_ci(metric_func, x, y)
                print(m, lb, ub)
                if lb <= 1e-16:
                    import pdb; pdb.set_trace()
                result[f"{m}_ci_lower" + suffix][0] = lb
                result[f"{m}_ci_upper" + suffix][0] = ub


class PairwiseIntercomparisonMetrics(MetadataMetrics, PairwiseMetricsMixin):
>>>>>>> 37af5518
    """
    Basic metrics for comparison of two datasets:

    - RMSD
    - BIAS
    - ubRMSD
    - mse and decomposition (mse_var, mse_corr, mse_bias)
    - RSS
    - Pearson's R and p
    - Spearman's rho and p (optional)
    - Kendall's tau and p (optional)

    Additionally, confidence intervals for these metrics can be calculated
    (optional).

    Parameters
    ----------
    min_obs : int, optional
        Minimum number of observations required to calculate metrics. Default
        is 10.
    calc_spearman : bool, optional
        Whether to calculate Spearman's rank correlation coefficient. Default
        is True.
    calc_kendall : bool, optional
        Whether to calculate Kendall's rank correlation coefficient. Default is
        True.
    analytical_cis : bool, optional
        Whether to calculate analytical confidence intervals for the following
        metrics:

        - BIAS
        - RMSD
        - urmsd
        - mse
        - R
        - rho (only if ``calc_spearman=True``)
        - tau (only if ``calc_kendall=True``)

        The default is `False`.

    bootstrap_cis
        Whether to calculate bootstrap confidence intervals for the following
        metrics:

        - mse_corr
        - mse_var
        - mse_bias

        The default is `False`. This might be a lot of computational effort.
    """

    def __init__(self, min_obs=10, calc_spearman=False, calc_kendall=False,
                 analytical_cis=False, bootstrap_cis=False):

<<<<<<< HEAD
        self.min_obs = min_obs
        # metrics that are calculated between dataset pairs
        metrics = ['n_obs', 'R', 'p_R', 'BIAS', 'RMSD', 'mse', 'RSS',
                   'mse_corr', 'mse_bias', 'urmsd', 'mse_var']
        self.calc_spearman = calc_spearman
        if calc_spearman:
            metrics += ["rho", "p_rho"]
        self.calc_kendall = calc_kendall
        if calc_kendall:
            metrics += ["tau", "p_tau"]
        self.analytical_cis = analytical_cis
        if analytical_cis:
            metrics += [
                "BIAS_ci_lower", "BIAS_ci_upper",
                "RMSD_ci_lower", "RMSD_ci_upper",
                "mse_ci_lower", "mse_ci_upper",
                "RSS_ci_lower", "RSS_ci_upper",
                "urmsd_ci_lower", "urmsd_ci_upper",
                "R_ci_lower", "R_ci_upper"
            ]
            if calc_spearman:
                metrics += ["rho_ci_lower", "rho_ci_upper"]
            if calc_kendall:
                metrics += ["tau_ci_lower", "tau_ci_upper"]
        self.bootstrap_cis = bootstrap_cis
        if bootstrap_cis:
            metrics += ["mse_var_ci_lower", "mse_var_ci_upper",
                        "mse_corr_ci_lower", "mse_corr_ci_upper",
                        "mse_bias_ci_lower", "mse_bias_ci_upper"]

        self.result_template = _get_metric_template(metrics)
        self.result_template.update({'gpi': np.int32([-1]),
                                     'lon': np.float64([np.nan]),
                                     'lat': np.float64([np.nan])})
=======
        super().__init__(min_obs=10)

        self.calc_spearman = calc_spearman
        self.calc_kendall = calc_kendall
        self.analytical_cis = analytical_cis
        self.bootstrap_cis = bootstrap_cis

        metrics = self._pairwise_metric_names()
        metrics.append("n_obs")
        self.result_template.update(_get_metric_template(metrics))
>>>>>>> 37af5518

    def calc_metrics(self, data, gpi_info):
        """
        Calculates pairwise metrics.

        Parameters
        ----------
        data : pd.DataFrame
            DataFrame with 2 columns between which metrics should be
            calculated.
        gpi_info : tuple
            (gpi, lon, lat)
        """
<<<<<<< HEAD
        result = copy.deepcopy(self.result_template)

        n_obs = len(data)
        result["n_obs"][0] = n_obs
        result["gpi"][0] = gpi_info[0]
        result["lon"][0] = gpi_info[1]
        result["lat"][0] = gpi_info[2]
=======
        result = super().calc_metrics(data, gpi_info)

        n_obs = len(data)
        result["n_obs"][0] = n_obs
>>>>>>> 37af5518
        if n_obs < self.min_obs:
            warnings.warn(
                "Not enough observations to calculate metrics.",
                UserWarning
            )
            return result

        data_matrix = data.values
        x = data_matrix[:, 0]
        y = data_matrix[:, 1]

        # we can calculate almost all metrics from moments
        mx, my, varx, vary, cov = _moments_welford(x, y)
<<<<<<< HEAD

        result["BIAS"][0] = mx - my

        mse_corr = _mse_corr_from_moments(mx, my, varx, vary, cov)
        mse_var = _mse_var_from_moments(mx, my, varx, vary, cov)
        mse_bias = _mse_bias_from_moments(mx, my, varx, vary, cov)
        mse = mse_corr + mse_var + mse_bias
        result["mse_corr"][0] = mse_corr
        result["mse_var"][0] = mse_var
        result["mse_bias"][0] = mse_bias
        result["mse"][0] = mse

        result["RSS"][0] = mse * n_obs
        result["RMSD"][0] = np.sqrt(mse)
        result["urmsd"][0] = np.sqrt(mse - mse_bias)

        R, p_R = _pearsonr_from_moments(varx, vary, cov, n_obs)
        result["R"][0] = R
        result["p_R"][0] = p_R

        if self.calc_spearman:
            result["rho"][0], result["p_rho"][0] = stats.spearmanr(x, y)
        if self.calc_kendall:
            result["tau"][0], result["p_tau"][0] = stats.kendalltau(x, y)

        if self.analytical_cis:
            (
                result["BIAS_ci_lower"][0],
                result["BIAS_ci_upper"][0]
            ) = _bias_ci_from_moments(0.05, mx, my, varx, vary, cov, n_obs)
            # MSE is the same as MSD
            (
                result["mse_ci_lower"][0],
                result["mse_ci_upper"][0]
            ) = msd_ci(x, y, result["mse"][0])

            (
                result["RMSD_ci_lower"][0],
                result["RMSD_ci_upper"][0]
            ) = rmsd_ci(x, y, result["RMSD"][0])

            result["RSS_ci_lower"][0] = result["mse_ci_lower"][0] * n_obs
            result["RSS_ci_upper"][0] = result["mse_ci_upper"][0] * n_obs

            (
                result["urmsd_ci_lower"][0],
                result["urmsd_ci_upper"][0]
            ) = ubrmsd_ci(x, y, result["urmsd"][0])

            (
                result["R_ci_lower"][0],
                result["R_ci_upper"][0]
            ) = pearson_r_ci(x, y, result["R"][0])

            if self.calc_spearman:
                (
                    result["rho_ci_lower"][0],
                    result["rho_ci_upper"][0]
                ) = spearman_r_ci(x, y, result["rho"][0])
            if self.calc_kendall:
                (
                    result["tau_ci_lower"][0],
                    result["tau_ci_upper"][0]
                ) = kendall_tau_ci(x, y, result["tau"][0])

        if self.bootstrap_cis:
            for m in ["mse_var", "mse_corr", "mse_bias"]:
                metric_func = getattr(pairwise, m)
                _, lb, ub = with_bootstrapped_ci(metric_func, x, y)
                result[f"{m}_ci_lower"][0] = lb
                result[f"{m}_ci_upper"][0] = ub
=======
        self._calc_pairwise_metrics(x, y, mx, my, varx, vary, cov, result)
        return result


class TripletMetrics(MetadataMetrics, PairwiseMetricsMixin):
    """
    Computes pairwise and triplet metrics, making use of TCA.

    This calculates pairwise metrics between combinations of datasets as in
    PairwiseIntercomparisonMetrics, and additionally triplet metrics from TCA.

    These metrics between pairs are calculated:

    - RMSD
    - BIAS
    - ubRMSD
    - mse and decomposition (mse_var, mse_corr, mse_bias)
    - RSS
    - Pearson's R and p
    - Spearman's rho and p (optional)
    - Kendall's tau and p (optional)

    Additionally, confidence intervals for these metrics can be calculated
    (optional).

    The triple collocation metrics calculated are:

    - SNR
    - error standard deviation
    - linear scaling/multiplicative (first-order) bias

    Parameters
    ----------
    refname : str
        Name of the reference column that is passed to ``calc_metrics``. This
        will also be used to name the results. **Make sure that you set
        ``rename_cols=False`` in the call to ``Validation.calc``, otherwise the
        names will be wrong.**
    othernames : list
        List of the names of the other datasets (>=2).
    min_obs : int, optional
        Minimum number of observations required to calculate metrics. Default
        is 10.
    calc_spearman : bool, optional
        Whether to calculate Spearman's rank correlation coefficient. Default
        is True.
    calc_kendall : bool, optional
        Whether to calculate Kendall's rank correlation coefficient. Default is
        True.
    analytical_cis : bool, optional
        Whether to calculate analytical confidence intervals for the following
        metrics:

        - BIAS
        - RMSD
        - urmsd
        - mse
        - R
        - rho (only if ``calc_spearman=True``)
        - tau (only if ``calc_kendall=True``)

        The default is `False`.

    bootstrap_cis
        Whether to calculate bootstrap confidence intervals for the following
        metrics:

        - mse_corr
        - mse_var
        - mse_bias

        The default is `False`. This might be a lot of computational effort.
    """

    def __init__(self, refname, min_obs=10, calc_spearman=False,
                 calc_kendall=False, analytical_cis=False,
                 bootstrap_cis=False):

        super().__init__(min_obs=10)

        self.calc_spearman = calc_spearman
        self.calc_kendall = calc_kendall
        self.analytical_cis = analytical_cis
        self.bootstrap_cis = bootstrap_cis

        self.refname = refname
        self.result_template.update(_get_metric_template(["n_obs"]))

    def _get_metric_template(self, refname, othernames):
        # othernames must have length 2 here!
        pairwise_metrics = self._pairwise_metric_names()
        template = _get_metric_template(pairwise_metrics)
        result_template = {}
        for oname in othernames:
            for pm in pairwise_metrics:
                result_template.update({
                    f"{pm}_between_{self.refname}_and_{oname}": (
                        copy.copy(template[pm])
                    )
                })

        tcol_metrics = ["snr", "err_std", "beta"]
        tcol_template = _get_tc_metric_template(
            tcol_metrics, (refname, *othernames)
        )
        result_template.update(tcol_template)
        return result_template

    def calc_metrics(self, data, gpi_info):
        """
        Calculates pairwise metrics.

        Parameters
        ----------
        data : pd.DataFrame
            DataFrame with one reference column and two other columns between
            which the metrics are calculated. The name of the reference column
            must be the same as used in the constructor.
            Make sure to use ``rename_cols`` for ``Validation.calc``, so that
            the names are correct.
        gpi_info : tuple
            (gpi, lon, lat)
        """
        result = super().calc_metrics(data, gpi_info)
        n_obs = len(data)
        result["n_obs"][0] = n_obs
        if n_obs < self.min_obs:
            warnings.warn(
                "Not enough observations to calculate metrics.",
                UserWarning
            )
            return result

        # get the remaining metrics template for this specific combination
        othernames = list(data.columns)
        othernames.remove(self.refname)
        result.update(self._get_metric_template(self.refname, othernames))

        # we can calculate almost all metrics from moments
        mean = data.mean()
        cov = data.cov()

        # calculate pairwise metrics
        for oname in othernames:
            suffix = f"_between_{self.refname}_and_{oname}"
            self._calc_pairwise_metrics(
                data[self.refname].values,
                data[oname].values,
                mean[self.refname],
                mean[oname],
                cov.loc[self.refname, self.refname],
                cov.loc[oname, oname],
                cov.loc[self.refname, oname],
                result,
                suffix=suffix
            )

        # calculate triple collocation metrics
        ds_names = (self.refname, *othernames)
        snr, err_std, beta = _tcol_metrics_from_cov(
            cov.loc[ds_names, ds_names].values
        )
        for i, name in enumerate(ds_names):
            result[("snr", name)][0] = snr[i]
            result[("err_std", name)][0] = err_std[i]
            result[("beta", name)][0] = beta[i]
>>>>>>> 37af5518

        return result


if __name__ == '__main__':  # pragma: no cover
    calc = TCMetrics(other_names=('k1', 'k2', 'k3'),
                     calc_tau=False,
                     metadata_template=dict(meta1=np.array(['TBD']),
                                            meta2=np.float32([np.nan])))

    adapted = MonthsMetricsAdapter(calc)

    idx = pd.date_range('2000-01-01', '2010-07-21', freq='D')
    df = pd.DataFrame(index=idx,
                      data={'ref': np.random.rand(idx.size),
                            'k1': np.random.rand(idx.size),
                            'k2': np.random.rand(idx.size),
                            'k3': np.random.rand(idx.size)})

    calc.calc_metrics(df, (0, 1, 2, {'meta1': 'meta', 'meta2': 12}))<|MERGE_RESOLUTION|>--- conflicted
+++ resolved
@@ -57,16 +57,11 @@
     spearman_r_ci,
     kendall_tau_ci,
 )
-<<<<<<< HEAD
-from pytesmo.metrics.pairwise_utils import (
-    with_bootstrapped_ci
-=======
 from pytesmo.metrics import (
     with_bootstrapped_ci,
 )
 from pytesmo.metrics.tcol import (
     _tcol_metrics_from_cov
->>>>>>> 37af5518
 )
 
 
@@ -1311,9 +1306,6 @@
     return dataset_names
 
 
-<<<<<<< HEAD
-class PairwiseIntercomparisonMetrics(MetadataMetrics):
-=======
 class PairwiseMetricsMixin:
 
     def _pairwise_metric_names(self):
@@ -1447,15 +1439,11 @@
             for m in ["mse_var", "mse_corr", "mse_bias"]:
                 metric_func = getattr(pairwise, m)
                 _, lb, ub = with_bootstrapped_ci(metric_func, x, y)
-                print(m, lb, ub)
-                if lb <= 1e-16:
-                    import pdb; pdb.set_trace()
                 result[f"{m}_ci_lower" + suffix][0] = lb
                 result[f"{m}_ci_upper" + suffix][0] = ub
 
 
 class PairwiseIntercomparisonMetrics(MetadataMetrics, PairwiseMetricsMixin):
->>>>>>> 37af5518
     """
     Basic metrics for comparison of two datasets:
 
@@ -1509,43 +1497,6 @@
 
     def __init__(self, min_obs=10, calc_spearman=False, calc_kendall=False,
                  analytical_cis=False, bootstrap_cis=False):
-
-<<<<<<< HEAD
-        self.min_obs = min_obs
-        # metrics that are calculated between dataset pairs
-        metrics = ['n_obs', 'R', 'p_R', 'BIAS', 'RMSD', 'mse', 'RSS',
-                   'mse_corr', 'mse_bias', 'urmsd', 'mse_var']
-        self.calc_spearman = calc_spearman
-        if calc_spearman:
-            metrics += ["rho", "p_rho"]
-        self.calc_kendall = calc_kendall
-        if calc_kendall:
-            metrics += ["tau", "p_tau"]
-        self.analytical_cis = analytical_cis
-        if analytical_cis:
-            metrics += [
-                "BIAS_ci_lower", "BIAS_ci_upper",
-                "RMSD_ci_lower", "RMSD_ci_upper",
-                "mse_ci_lower", "mse_ci_upper",
-                "RSS_ci_lower", "RSS_ci_upper",
-                "urmsd_ci_lower", "urmsd_ci_upper",
-                "R_ci_lower", "R_ci_upper"
-            ]
-            if calc_spearman:
-                metrics += ["rho_ci_lower", "rho_ci_upper"]
-            if calc_kendall:
-                metrics += ["tau_ci_lower", "tau_ci_upper"]
-        self.bootstrap_cis = bootstrap_cis
-        if bootstrap_cis:
-            metrics += ["mse_var_ci_lower", "mse_var_ci_upper",
-                        "mse_corr_ci_lower", "mse_corr_ci_upper",
-                        "mse_bias_ci_lower", "mse_bias_ci_upper"]
-
-        self.result_template = _get_metric_template(metrics)
-        self.result_template.update({'gpi': np.int32([-1]),
-                                     'lon': np.float64([np.nan]),
-                                     'lat': np.float64([np.nan])})
-=======
         super().__init__(min_obs=10)
 
         self.calc_spearman = calc_spearman
@@ -1556,7 +1507,6 @@
         metrics = self._pairwise_metric_names()
         metrics.append("n_obs")
         self.result_template.update(_get_metric_template(metrics))
->>>>>>> 37af5518
 
     def calc_metrics(self, data, gpi_info):
         """
@@ -1570,20 +1520,10 @@
         gpi_info : tuple
             (gpi, lon, lat)
         """
-<<<<<<< HEAD
-        result = copy.deepcopy(self.result_template)
+        result = super().calc_metrics(data, gpi_info)
 
         n_obs = len(data)
         result["n_obs"][0] = n_obs
-        result["gpi"][0] = gpi_info[0]
-        result["lon"][0] = gpi_info[1]
-        result["lat"][0] = gpi_info[2]
-=======
-        result = super().calc_metrics(data, gpi_info)
-
-        n_obs = len(data)
-        result["n_obs"][0] = n_obs
->>>>>>> 37af5518
         if n_obs < self.min_obs:
             warnings.warn(
                 "Not enough observations to calculate metrics.",
@@ -1597,79 +1537,6 @@
 
         # we can calculate almost all metrics from moments
         mx, my, varx, vary, cov = _moments_welford(x, y)
-<<<<<<< HEAD
-
-        result["BIAS"][0] = mx - my
-
-        mse_corr = _mse_corr_from_moments(mx, my, varx, vary, cov)
-        mse_var = _mse_var_from_moments(mx, my, varx, vary, cov)
-        mse_bias = _mse_bias_from_moments(mx, my, varx, vary, cov)
-        mse = mse_corr + mse_var + mse_bias
-        result["mse_corr"][0] = mse_corr
-        result["mse_var"][0] = mse_var
-        result["mse_bias"][0] = mse_bias
-        result["mse"][0] = mse
-
-        result["RSS"][0] = mse * n_obs
-        result["RMSD"][0] = np.sqrt(mse)
-        result["urmsd"][0] = np.sqrt(mse - mse_bias)
-
-        R, p_R = _pearsonr_from_moments(varx, vary, cov, n_obs)
-        result["R"][0] = R
-        result["p_R"][0] = p_R
-
-        if self.calc_spearman:
-            result["rho"][0], result["p_rho"][0] = stats.spearmanr(x, y)
-        if self.calc_kendall:
-            result["tau"][0], result["p_tau"][0] = stats.kendalltau(x, y)
-
-        if self.analytical_cis:
-            (
-                result["BIAS_ci_lower"][0],
-                result["BIAS_ci_upper"][0]
-            ) = _bias_ci_from_moments(0.05, mx, my, varx, vary, cov, n_obs)
-            # MSE is the same as MSD
-            (
-                result["mse_ci_lower"][0],
-                result["mse_ci_upper"][0]
-            ) = msd_ci(x, y, result["mse"][0])
-
-            (
-                result["RMSD_ci_lower"][0],
-                result["RMSD_ci_upper"][0]
-            ) = rmsd_ci(x, y, result["RMSD"][0])
-
-            result["RSS_ci_lower"][0] = result["mse_ci_lower"][0] * n_obs
-            result["RSS_ci_upper"][0] = result["mse_ci_upper"][0] * n_obs
-
-            (
-                result["urmsd_ci_lower"][0],
-                result["urmsd_ci_upper"][0]
-            ) = ubrmsd_ci(x, y, result["urmsd"][0])
-
-            (
-                result["R_ci_lower"][0],
-                result["R_ci_upper"][0]
-            ) = pearson_r_ci(x, y, result["R"][0])
-
-            if self.calc_spearman:
-                (
-                    result["rho_ci_lower"][0],
-                    result["rho_ci_upper"][0]
-                ) = spearman_r_ci(x, y, result["rho"][0])
-            if self.calc_kendall:
-                (
-                    result["tau_ci_lower"][0],
-                    result["tau_ci_upper"][0]
-                ) = kendall_tau_ci(x, y, result["tau"][0])
-
-        if self.bootstrap_cis:
-            for m in ["mse_var", "mse_corr", "mse_bias"]:
-                metric_func = getattr(pairwise, m)
-                _, lb, ub = with_bootstrapped_ci(metric_func, x, y)
-                result[f"{m}_ci_lower"][0] = lb
-                result[f"{m}_ci_upper"][0] = ub
-=======
         self._calc_pairwise_metrics(x, y, mx, my, varx, vary, cov, result)
         return result
 
@@ -1836,7 +1703,6 @@
             result[("snr", name)][0] = snr[i]
             result[("err_std", name)][0] = err_std[i]
             result[("beta", name)][0] = beta[i]
->>>>>>> 37af5518
 
         return result
 

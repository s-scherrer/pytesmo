# coding: utf-8
# Copyright (c) 2015,Vienna University of Technology,
# Department of Geodesy and Geoinformation
# All rights reserved.

# Redistribution and use in source and binary forms, with or without
# modification, are permitted provided that the following conditions are met:
#   * Redistributions of source code must retain the above copyright
#     notice, this list of conditions and the following disclaimer.
#    * Redistributions in binary form must reproduce the above copyright
#      notice, this list of conditions and the following disclaimer in the
#      documentation and/or other materials provided with the distribution.
#    * Neither the name of the Vienna University of Technology,
#      Department of Geodesy and Geoinformation nor the
#      names of its contributors may be used to endorse or promote products
#      derived from this software without specific prior written permission.

# THIS SOFTWARE IS PROVIDED BY THE COPYRIGHT HOLDERS AND CONTRIBUTORS "AS IS"
# AND ANY EXPRESS OR IMPLIED WARRANTIES, INCLUDING, BUT NOT LIMITED TO, THE
# IMPLIED WARRANTIES OF MERCHANTABILITY AND FITNESS FOR A PARTICULAR PURPOSE
# ARE DISCLAIMED. IN NO EVENT SHALL VIENNA UNIVERSITY OF TECHNOLOGY,
# DEPARTMENT OF GEODESY AND GEOINFORMATION BE LIABLE FOR ANY
# DIRECT, INDIRECT, INCIDENTAL, SPECIAL, EXEMPLARY, OR CONSEQUENTIAL DAMAGES
# (INCLUDING, BUT NOT LIMITED TO, PROCUREMENT OF SUBSTITUTE GOODS OR SERVICES;
# LOSS OF USE, DATA, OR PROFITS; OR BUSINESS INTERRUPTION) HOWEVER CAUSED AND
# ON ANY THEORY OF LIABILITY, WHETHER IN CONTRACT, STRICT LIABILITY, OR TORT
# (INCLUDING NEGLIGENCE OR OTHERWISE) ARISING IN ANY WAY OUT OF THE USE OF THIS
# SOFTWARE, EVEN IF ADVISED OF THE POSSIBILITY OF SUCH DAMAGE.
"""
Tests for the validation framework
Created on Mon Jul  6 12:49:07 2015
"""

from datetime import datetime
import netCDF4 as nc
import numpy as np
import numpy.testing as nptest
import os
import pytest
import tempfile
import warnings

import pygeogrids.grids as grids
from pygeobase.io_base import GriddedTsBase

import pytesmo.validation_framework.temporal_matchers as temporal_matchers
import pytesmo.validation_framework.metric_calculators as metrics_calculators
from pytesmo.validation_framework.results_manager import netcdf_results_manager
from pytesmo.validation_framework.data_manager import DataManager
from pytesmo.validation_framework.results_manager import PointDataResults
from pytesmo.validation_framework.validation import Validation
from pytesmo.validation_framework.validation import args_to_iterable

from ismn.interface import ISMN_Interface

with warnings.catch_warnings():
    warnings.filterwarnings("ignore")
    from ascat.read_native.cdr import AscatSsmCdr

if __name__ != "__main__":
    from tests.test_validation_framework.test_datasets import (
        setup_TestDatasets,
        setup_two_without_overlap,
        setup_three_with_two_overlapping,
        MaskingTestDataset,
    )

<<<<<<< HEAD
=======

@pytest.fixture
def ascat_reader():
    ascat_data_folder = os.path.join(
        os.path.dirname(__file__),
        "..",
        "test-data",
        "sat",
        "ascat",
        "netcdf",
        "55R22",
    )

    ascat_grid_folder = os.path.join(
        os.path.dirname(__file__),
        "..",
        "test-data",
        "sat",
        "ascat",
        "netcdf",
        "grid",
    )

    static_layers_folder = os.path.join(
        os.path.dirname(__file__),
        "..",
        "test-data",
        "sat",
        "h_saf",
        "static_layer",
    )

    ascat_reader = AscatSsmCdr(
        ascat_data_folder,
        ascat_grid_folder,
        grid_filename="TUW_WARP5_grid_info_2_1.nc",
        static_layer_path=static_layers_folder,
    )
    ascat_reader.read_bulk = True
    return ascat_reader

>>>>>>> 37af5518

@pytest.mark.slow
@pytest.mark.full_framework
def test_ascat_ismn_validation(ascat_reader):
    """
    Test processing framework with some ISMN and ASCAT sample data
    """
<<<<<<< HEAD
    ascat_data_folder = os.path.join(
        os.path.dirname(__file__),
        "..",
        "test-data",
        "sat",
        "ascat",
        "netcdf",
        "55R22",
    )

    ascat_grid_folder = os.path.join(
        os.path.dirname(__file__),
        "..",
        "test-data",
        "sat",
        "ascat",
        "netcdf",
        "grid",
    )

    static_layers_folder = os.path.join(
        os.path.dirname(__file__),
        "..",
        "test-data",
        "sat",
        "h_saf",
        "static_layer",
    )

    ascat_reader = AscatSsmCdr(
        ascat_data_folder,
        ascat_grid_folder,
        grid_filename="TUW_WARP5_grid_info_2_1.nc",
        static_layer_path=static_layers_folder,
    )
    ascat_reader.read_bulk = True
=======
>>>>>>> 37af5518

    # Initialize ISMN reader

    ismn_data_folder = os.path.join(
        os.path.dirname(__file__),
        "..",
        "test-data",
        "ismn",
        "multinetwork",
        "header_values",
    )
    ismn_reader = ISMN_Interface(ismn_data_folder)

    jobs = []

    ids = ismn_reader.get_dataset_ids(
        variable="soil moisture", min_depth=0, max_depth=0.1
    )
    for idx in ids:
        metadata = ismn_reader.metadata[idx]
        jobs.append((idx, metadata["longitude"], metadata["latitude"]))

    # Create the variable ***save_path*** which is a string representing the
    # path where the results will be saved. **DO NOT CHANGE** the name
    # ***save_path*** because it will be searched during the parallel
    # processing!

    save_path = tempfile.mkdtemp()

    # Create the validation object.

    datasets = {
        "ISMN": {"class": ismn_reader, "columns": ["soil moisture"]},
        "ASCAT": {
            "class": ascat_reader,
            "columns": ["sm"],
            "kwargs": {
                "mask_frozen_prob": 80,
                "mask_snow_prob": 80,
                "mask_ssf": True,
            },
        },
    }

    read_ts_names = {"ASCAT": "read", "ISMN": "read_ts"}
    period = [datetime(2007, 1, 1), datetime(2014, 12, 31)]

    datasets = DataManager(
        datasets, "ISMN", period, read_ts_names=read_ts_names
    )

    process = Validation(
        datasets,
        "ISMN",
        temporal_ref="ASCAT",
        scaling="lin_cdf_match",
        scaling_ref="ASCAT",
        metrics_calculators={
            (2, 2): metrics_calculators.BasicMetrics(
                other_name="k1"
            ).calc_metrics
        },
        period=period,
    )

    for job in jobs:
        results = process.calc(*job)
        netcdf_results_manager(results, save_path)

    results_fname = os.path.join(
        save_path, "ASCAT.sm_with_ISMN.soil moisture.nc"
    )

    vars_should = [
        u"n_obs",
        u"tau",
        u"gpi",
        u"RMSD",
        u"lon",
        u"p_tau",
        u"BIAS",
        u"p_rho",
        u"rho",
        u"lat",
        u"R",
        u"p_R",
        u"time",
        u"idx",
        u"_row_size",
    ]
    n_obs_should = [357, 384, 1646, 1875, 1915, 467, 141, 251]
    rho_should = np.array(
        [
            0.53934574,
            0.7002289,
            0.62200236,
            0.53647155,
            0.30413666,
            0.6740655,
            0.8418981,
            0.74206454,
        ],
        dtype=np.float32,
    )
    rmsd_should = np.array(
        [
            11.583476,
            7.729667,
            17.441547,
            21.125721,
            14.31557,
            14.187225,
            13.0622425,
            12.903898,
        ],
        dtype=np.float32,
    )

    with nc.Dataset(results_fname, mode="r") as results:
        vars = results.variables.keys()
        n_obs = results.variables["n_obs"][:].tolist()
        rho = results.variables["rho"][:]
        rmsd = results.variables["RMSD"][:]

    assert sorted(vars) == sorted(vars_should)
    assert sorted(n_obs) == sorted(n_obs_should)
    nptest.assert_allclose(sorted(rho), sorted(rho_should), rtol=1e-4)
    nptest.assert_allclose(sorted(rmsd), sorted(rmsd_should), rtol=1e-4)


@pytest.mark.slow
@pytest.mark.full_framework
def test_ascat_ismn_validation_metadata(ascat_reader):
    """
    Test processing framework with some ISMN and ASCAT sample data
    """
<<<<<<< HEAD
    ascat_data_folder = os.path.join(
        os.path.dirname(__file__),
        "..",
        "test-data",
        "sat",
        "ascat",
        "netcdf",
        "55R22",
    )

    ascat_grid_folder = os.path.join(
        os.path.dirname(__file__),
        "..",
        "test-data",
        "sat",
        "ascat",
        "netcdf",
        "grid",
    )

    static_layers_folder = os.path.join(
        os.path.dirname(__file__),
        "..",
        "test-data",
        "sat",
        "h_saf",
        "static_layer",
    )

    ascat_reader = AscatSsmCdr(
        ascat_data_folder,
        ascat_grid_folder,
        grid_filename="TUW_WARP5_grid_info_2_1.nc",
        static_layer_path=static_layers_folder,
    )
    ascat_reader.read_bulk = True
=======
>>>>>>> 37af5518

    # Initialize ISMN reader

    ismn_data_folder = os.path.join(
        os.path.dirname(__file__),
        "..",
        "test-data",
        "ismn",
        "multinetwork",
        "header_values",
    )
    ismn_reader = ISMN_Interface(ismn_data_folder)

    jobs = []

    ids = ismn_reader.get_dataset_ids(
        variable="soil moisture", min_depth=0, max_depth=0.1
    )

    metadata_dict_template = {
        "network": np.array(["None"], dtype="U256"),
        "station": np.array(["None"], dtype="U256"),
        "landcover": np.float32([np.nan]),
        "climate": np.array(["None"], dtype="U4"),
    }

    for idx in ids:
        metadata = ismn_reader.metadata[idx]
        metadata_dict = [
            {
                "network": metadata["network"],
                "station": metadata["station"],
                "landcover": metadata["landcover_2010"],
                "climate": metadata["climate"],
            }
        ]
        jobs.append(
            (idx, metadata["longitude"], metadata["latitude"], metadata_dict)
        )

    # Create the variable ***save_path*** which is a string representing the
    # path where the results will be saved. **DO NOT CHANGE** the name
    # ***save_path*** because it will be searched during the parallel
    # processing!

    save_path = tempfile.mkdtemp()

    # Create the validation object.

    datasets = {
        "ISMN": {
            "class": ismn_reader,
            "columns": ["soil moisture"],
        },
        "ASCAT": {
            "class": ascat_reader,
            "columns": ["sm"],
            "kwargs": {
                "mask_frozen_prob": 80,
                "mask_snow_prob": 80,
                "mask_ssf": True,
            },
        },
    }

    read_ts_names = {"ASCAT": "read", "ISMN": "read_ts"}
    period = [datetime(2007, 1, 1), datetime(2014, 12, 31)]

    datasets = DataManager(
        datasets, "ISMN", period, read_ts_names=read_ts_names
    )
    process = Validation(
        datasets,
        "ISMN",
        temporal_ref="ASCAT",
        scaling="lin_cdf_match",
        scaling_ref="ASCAT",
        metrics_calculators={
            (2, 2): metrics_calculators.BasicMetrics(
                other_name="k1", metadata_template=metadata_dict_template
            ).calc_metrics
        },
        period=period,
    )

    for job in jobs:
        results = process.calc(*job)
        netcdf_results_manager(results, save_path)

    results_fname = os.path.join(
        save_path, "ASCAT.sm_with_ISMN.soil moisture.nc"
    )

    vars_should = [
        u"n_obs",
        u"tau",
        u"gpi",
        u"RMSD",
        u"lon",
        u"p_tau",
        u"BIAS",
        u"p_rho",
        u"rho",
        u"lat",
        u"R",
        u"p_R",
        u"time",
        u"idx",
        u"_row_size",
    ]
    for key, value in metadata_dict_template.items():
        vars_should.append(key)

    n_obs_should = [357, 384, 1646, 1875, 1915, 467, 141, 251]
    rho_should = np.array(
        [
            0.53934574,
            0.7002289,
            0.62200236,
            0.53647155,
            0.30413666,
            0.6740655,
            0.8418981,
            0.74206454,
        ],
        dtype=np.float32,
    )
    rmsd_should = np.array(
        [
            11.583476,
            7.729667,
            17.441547,
            21.125721,
            14.31557,
            14.187225,
            13.0622425,
            12.903898,
        ],
        dtype=np.float32,
    )

    network_should = np.array(
        [
            "MAQU",
            "MAQU",
            "SCAN",
            "SCAN",
            "SCAN",
            "SOILSCAPE",
            "SOILSCAPE",
            "SOILSCAPE",
        ],
        dtype="U256",
    )

    with nc.Dataset(results_fname, mode="r") as results:
        vars = results.variables.keys()
        n_obs = results.variables["n_obs"][:].tolist()
        rho = results.variables["rho"][:]
        rmsd = results.variables["RMSD"][:]
        network = results.variables["network"][:]

    assert sorted(vars) == sorted(vars_should)
    assert sorted(n_obs) == sorted(n_obs_should)
    nptest.assert_allclose(sorted(rho), sorted(rho_should), rtol=1e-4)
    nptest.assert_allclose(sorted(rmsd), sorted(rmsd_should), rtol=1e-4)
    nptest.assert_equal(sorted(network), sorted(network_should))


def test_validation_error_n2_k2():

    datasets = setup_TestDatasets()

    dm = DataManager(
        datasets,
        "DS1",
        read_ts_names={d: "read" for d in ["DS1", "DS2", "DS3"]},
    )

    # n less than number of datasets is no longer allowed
    with pytest.raises(ValueError):
        Validation(
            dm,
            "DS1",
            temporal_matcher=temporal_matchers.BasicTemporalMatching(
                window=1 / 24.0
            ).combinatory_matcher,
            scaling="lin_cdf_match",
            metrics_calculators={
                (2, 2): metrics_calculators.BasicMetrics(
                    other_name="k1"
                ).calc_metrics
            },
        )


def test_validation_n3_k2_temporal_matching_no_matches():

    tst_results = {}

    datasets = setup_two_without_overlap()

    dm = DataManager(
        datasets,
        "DS1",
        read_ts_names={d: "read" for d in ["DS1", "DS2", "DS3"]},
    )

    process = Validation(
        dm,
        "DS1",
        temporal_matcher=temporal_matchers.BasicTemporalMatching(
            window=1 / 24.0
        ).combinatory_matcher,
        scaling="lin_cdf_match",
        metrics_calculators={
            (3, 2): metrics_calculators.BasicMetrics(
                other_name="k1"
            ).calc_metrics
        },
    )

    jobs = process.get_processing_jobs()
    for job in jobs:
        results = process.calc(*job)
        assert sorted(list(results)) == sorted(list(tst_results))


def test_validation_n3_k2_data_manager_argument():

    tst_results = {
        (("DS1", "x"), ("DS3", "y")): {
            "n_obs": np.array([1000], dtype=np.int32),
            "tau": np.array([np.nan], dtype=np.float32),
            "gpi": np.array([4], dtype=np.int32),
            "RMSD": np.array([0.0], dtype=np.float32),
            "lon": np.array([4.0]),
            "p_tau": np.array([np.nan], dtype=np.float32),
            "BIAS": np.array([0.0], dtype=np.float32),
            "p_rho": np.array([0.0], dtype=np.float32),
            "rho": np.array([1.0], dtype=np.float32),
            "lat": np.array([4.0]),
            "R": np.array([1.0], dtype=np.float32),
            "p_R": np.array([0.0], dtype=np.float32),
        },
        (("DS1", "x"), ("DS2", "y")): {
            "n_obs": np.array([1000], dtype=np.int32),
            "tau": np.array([np.nan], dtype=np.float32),
            "gpi": np.array([4], dtype=np.int32),
            "RMSD": np.array([0.0], dtype=np.float32),
            "lon": np.array([4.0]),
            "p_tau": np.array([np.nan], dtype=np.float32),
            "BIAS": np.array([0.0], dtype=np.float32),
            "p_rho": np.array([0.0], dtype=np.float32),
            "rho": np.array([1.0], dtype=np.float32),
            "lat": np.array([4.0]),
            "R": np.array([1.0], dtype=np.float32),
            "p_R": np.array([0.0], dtype=np.float32),
        },
        (("DS1", "x"), ("DS3", "x")): {
            "n_obs": np.array([1000], dtype=np.int32),
            "tau": np.array([np.nan], dtype=np.float32),
            "gpi": np.array([4], dtype=np.int32),
            "RMSD": np.array([0.0], dtype=np.float32),
            "lon": np.array([4.0]),
            "p_tau": np.array([np.nan], dtype=np.float32),
            "BIAS": np.array([0.0], dtype=np.float32),
            "p_rho": np.array([0.0], dtype=np.float32),
            "rho": np.array([1.0], dtype=np.float32),
            "lat": np.array([4.0]),
            "R": np.array([1.0], dtype=np.float32),
            "p_R": np.array([0.0], dtype=np.float32),
        },
        (("DS2", "y"), ("DS3", "x")): {
            "gpi": np.array([4], dtype=np.int32),
            "lon": np.array([4.0]),
            "lat": np.array([4.0]),
            "n_obs": np.array([1000], dtype=np.int32),
            "R": np.array([1.0], dtype=np.float32),
            "p_R": np.array([0.0], dtype=np.float32),
            "rho": np.array([1.0], dtype=np.float32),
            "p_rho": np.array([0.0], dtype=np.float32),
            "RMSD": np.array([0.0], dtype=np.float32),
            "BIAS": np.array([0.0], dtype=np.float32),
            "tau": np.array([np.nan], dtype=np.float32),
            "p_tau": np.array([np.nan], dtype=np.float32),
        },
        (("DS2", "y"), ("DS3", "y")): {
            "gpi": np.array([4], dtype=np.int32),
            "lon": np.array([4.0]),
            "lat": np.array([4.0]),
            "n_obs": np.array([1000], dtype=np.int32),
            "R": np.array([1.0], dtype=np.float32),
            "p_R": np.array([0.0], dtype=np.float32),
            "rho": np.array([1.0], dtype=np.float32),
            "p_rho": np.array([0.0], dtype=np.float32),
            "RMSD": np.array([0.0], dtype=np.float32),
            "BIAS": np.array([0.0], dtype=np.float32),
            "tau": np.array([np.nan], dtype=np.float32),
            "p_tau": np.array([np.nan], dtype=np.float32),
        },
    }

    datasets = setup_TestDatasets()
    dm = DataManager(
        datasets,
        "DS1",
        read_ts_names={d: "read" for d in ["DS1", "DS2", "DS3"]},
    )

    process = Validation(
        dm,
        "DS1",
        temporal_matcher=temporal_matchers.BasicTemporalMatching(
            window=1 / 24.0
        ).combinatory_matcher,
        scaling="lin_cdf_match",
        metrics_calculators={
            (3, 2): metrics_calculators.BasicMetrics(
                other_name="k1"
            ).calc_metrics
        },
    )

    jobs = process.get_processing_jobs()
    for job in jobs:
        results = process.calc(*job)
        assert sorted(list(results)) == sorted(list(tst_results))

    datasets = setup_TestDatasets()
    dm = DataManager(
        datasets,
        "DS1",
        read_ts_names={d: "read" for d in ["DS1", "DS2", "DS3"]},
    )

    process = Validation(
        dm,
        "DS1",
        temporal_matcher=temporal_matchers.BasicTemporalMatching(
            window=1 / 24.0
        ).combinatory_matcher,
        scaling="lin_cdf_match",
        metrics_calculators={
            (3, 2): metrics_calculators.BasicMetrics(
                other_name="k1"
            ).calc_metrics
        },
    )

    jobs = process.get_processing_jobs()
    for job in jobs:
        results = process.calc(*job)
        assert sorted(list(results)) == sorted(list(tst_results))


def test_validation_n3_k2():

    tst_results = {
        (("DS1", "x"), ("DS3", "y")): {
            "n_obs": np.array([1000], dtype=np.int32),
            "tau": np.array([np.nan], dtype=np.float32),
            "gpi": np.array([4], dtype=np.int32),
            "RMSD": np.array([0.0], dtype=np.float32),
            "lon": np.array([4.0]),
            "p_tau": np.array([np.nan], dtype=np.float32),
            "BIAS": np.array([0.0], dtype=np.float32),
            "p_rho": np.array([0.0], dtype=np.float32),
            "rho": np.array([1.0], dtype=np.float32),
            "lat": np.array([4.0]),
            "R": np.array([1.0], dtype=np.float32),
            "p_R": np.array([0.0], dtype=np.float32),
        },
        (("DS1", "x"), ("DS2", "y")): {
            "n_obs": np.array([1000], dtype=np.int32),
            "tau": np.array([np.nan], dtype=np.float32),
            "gpi": np.array([4], dtype=np.int32),
            "RMSD": np.array([0.0], dtype=np.float32),
            "lon": np.array([4.0]),
            "p_tau": np.array([np.nan], dtype=np.float32),
            "BIAS": np.array([0.0], dtype=np.float32),
            "p_rho": np.array([0.0], dtype=np.float32),
            "rho": np.array([1.0], dtype=np.float32),
            "lat": np.array([4.0]),
            "R": np.array([1.0], dtype=np.float32),
            "p_R": np.array([0.0], dtype=np.float32),
        },
        (("DS1", "x"), ("DS3", "x")): {
            "n_obs": np.array([1000], dtype=np.int32),
            "tau": np.array([np.nan], dtype=np.float32),
            "gpi": np.array([4], dtype=np.int32),
            "RMSD": np.array([0.0], dtype=np.float32),
            "lon": np.array([4.0]),
            "p_tau": np.array([np.nan], dtype=np.float32),
            "BIAS": np.array([0.0], dtype=np.float32),
            "p_rho": np.array([0.0], dtype=np.float32),
            "rho": np.array([1.0], dtype=np.float32),
            "lat": np.array([4.0]),
            "R": np.array([1.0], dtype=np.float32),
            "p_R": np.array([0.0], dtype=np.float32),
        },
        (("DS2", "y"), ("DS3", "x")): {
            "gpi": np.array([4], dtype=np.int32),
            "lon": np.array([4.0]),
            "lat": np.array([4.0]),
            "n_obs": np.array([1000], dtype=np.int32),
            "R": np.array([1.0], dtype=np.float32),
            "p_R": np.array([0.0], dtype=np.float32),
            "rho": np.array([1.0], dtype=np.float32),
            "p_rho": np.array([0.0], dtype=np.float32),
            "RMSD": np.array([0.0], dtype=np.float32),
            "BIAS": np.array([0.0], dtype=np.float32),
            "tau": np.array([np.nan], dtype=np.float32),
            "p_tau": np.array([np.nan], dtype=np.float32),
        },
        (("DS2", "y"), ("DS3", "y")): {
            "gpi": np.array([4], dtype=np.int32),
            "lon": np.array([4.0]),
            "lat": np.array([4.0]),
            "n_obs": np.array([1000], dtype=np.int32),
            "R": np.array([1.0], dtype=np.float32),
            "p_R": np.array([0.0], dtype=np.float32),
            "rho": np.array([1.0], dtype=np.float32),
            "p_rho": np.array([0.0], dtype=np.float32),
            "RMSD": np.array([0.0], dtype=np.float32),
            "BIAS": np.array([0.0], dtype=np.float32),
            "tau": np.array([np.nan], dtype=np.float32),
            "p_tau": np.array([np.nan], dtype=np.float32),
        },
    }

    datasets = setup_TestDatasets()
    dm = DataManager(
        datasets,
        "DS1",
        read_ts_names={d: "read" for d in ["DS1", "DS2", "DS3"]},
    )

    process = Validation(
        dm,
        "DS1",
        temporal_matcher=temporal_matchers.BasicTemporalMatching(
            window=1 / 24.0
        ).combinatory_matcher,
        scaling="lin_cdf_match",
        metrics_calculators={
            (3, 2): metrics_calculators.BasicMetrics(
                other_name="k1"
            ).calc_metrics
        },
    )

    jobs = process.get_processing_jobs()
    for job in jobs:
        results = process.calc(*job)
        assert sorted(list(results)) == sorted(list(tst_results))


def test_validation_n3_k2_temporal_matching_no_matches2():

    tst_results = {
        (("DS1", "x"), ("DS3", "y")): {
            "n_obs": np.array([1000], dtype=np.int32),
            "tau": np.array([np.nan], dtype=np.float32),
            "gpi": np.array([4], dtype=np.int32),
            "RMSD": np.array([0.0], dtype=np.float32),
            "lon": np.array([4.0]),
            "p_tau": np.array([np.nan], dtype=np.float32),
            "BIAS": np.array([0.0], dtype=np.float32),
            "p_rho": np.array([0.0], dtype=np.float32),
            "rho": np.array([1.0], dtype=np.float32),
            "lat": np.array([4.0]),
            "R": np.array([1.0], dtype=np.float32),
            "p_R": np.array([0.0], dtype=np.float32),
        },
        (("DS1", "x"), ("DS3", "x")): {
            "n_obs": np.array([1000], dtype=np.int32),
            "tau": np.array([np.nan], dtype=np.float32),
            "gpi": np.array([4], dtype=np.int32),
            "RMSD": np.array([0.0], dtype=np.float32),
            "lon": np.array([4.0]),
            "p_tau": np.array([np.nan], dtype=np.float32),
            "BIAS": np.array([0.0], dtype=np.float32),
            "p_rho": np.array([0.0], dtype=np.float32),
            "rho": np.array([1.0], dtype=np.float32),
            "lat": np.array([4.0]),
            "R": np.array([1.0], dtype=np.float32),
            "p_R": np.array([0.0], dtype=np.float32),
        },
    }

    datasets = setup_three_with_two_overlapping()
    dm = DataManager(
        datasets,
        "DS1",
        read_ts_names={d: "read" for d in ["DS1", "DS2", "DS3"]},
    )

    process = Validation(
        dm,
        "DS1",
        temporal_matcher=temporal_matchers.BasicTemporalMatching(
            window=1 / 24.0
        ).combinatory_matcher,
        scaling="lin_cdf_match",
        metrics_calculators={
            (3, 2): metrics_calculators.BasicMetrics(
                other_name="k1"
            ).calc_metrics
        },
    )

    jobs = process.get_processing_jobs()
    for job in jobs:
        results = process.calc(*job)
        assert sorted(list(results)) == sorted(list(tst_results))


def test_validation_n3_k2_masking_no_data_remains():

    datasets = setup_TestDatasets()

    # setup masking datasets

    grid = grids.CellGrid(
        np.array([1, 2, 3, 4]),
        np.array([1, 2, 3, 4]),
        np.array([4, 4, 2, 1]),
        gpis=np.array([1, 2, 3, 4]),
    )

    mds1 = GriddedTsBase("", grid, MaskingTestDataset)
    mds2 = GriddedTsBase("", grid, MaskingTestDataset)

    mds = {
        "masking1": {
            "class": mds1,
            "columns": ["x"],
            "args": [],
            "kwargs": {"limit": 500},
            "use_lut": False,
            "grids_compatible": True,
        },
        "masking2": {
            "class": mds2,
            "columns": ["x"],
            "args": [],
            "kwargs": {"limit": 1000},
            "use_lut": False,
            "grids_compatible": True,
        },
    }

    process = Validation(
        datasets,
        "DS1",
        temporal_matcher=temporal_matchers.BasicTemporalMatching(
            window=1 / 24.0
        ).combinatory_matcher,
        scaling="lin_cdf_match",
        metrics_calculators={
            (3, 2): metrics_calculators.BasicMetrics(
                other_name="k1"
            ).calc_metrics
        },
        masking_datasets=mds,
    )

    gpi_info = (1, 1, 1)
    ref_df = datasets["DS1"]["class"].read(1)
    with warnings.catch_warnings():
        warnings.filterwarnings("ignore", category=DeprecationWarning)
        new_ref_df = process.mask_dataset(ref_df, gpi_info)
    assert len(new_ref_df) == 0
    nptest.assert_allclose(new_ref_df.x.values, np.arange(1000, 1000))
    jobs = process.get_processing_jobs()
    for job in jobs:
        with warnings.catch_warnings():
            warnings.filterwarnings("ignore", category=DeprecationWarning)
            results = process.calc(*job)
        tst = []
        assert sorted(list(results)) == sorted(list(tst))
        for key, tst_key in zip(sorted(results), sorted(tst)):
            nptest.assert_almost_equal(
                results[key]["n_obs"], tst[tst_key]["n_obs"]
            )


def test_validation_n3_k2_masking():

    # test result for one gpi in a cell
    tst_results_one = {
        (("DS1", "x"), ("DS3", "y")): {
            "n_obs": np.array([250], dtype=np.int32)
        },
        (("DS1", "x"), ("DS2", "y")): {
            "n_obs": np.array([250], dtype=np.int32)
        },
        (("DS1", "x"), ("DS3", "x")): {
            "n_obs": np.array([250], dtype=np.int32)
        },
        (("DS2", "y"), ("DS3", "x")): {
            "n_obs": np.array([250], dtype=np.int32)
        },
        (("DS2", "y"), ("DS3", "y")): {
            "n_obs": np.array([250], dtype=np.int32)
        },
    }

    # test result for two gpis in a cell
    tst_results_two = {
        (("DS1", "x"), ("DS3", "y")): {
            "n_obs": np.array([250, 250], dtype=np.int32)
        },
        (("DS1", "x"), ("DS2", "y")): {
            "n_obs": np.array([250, 250], dtype=np.int32)
        },
        (("DS1", "x"), ("DS3", "x")): {
            "n_obs": np.array([250, 250], dtype=np.int32)
        },
        (("DS2", "y"), ("DS3", "x")): {
            "n_obs": np.array([250, 250], dtype=np.int32)
        },
        (("DS2", "y"), ("DS3", "y")): {
            "n_obs": np.array([250, 250], dtype=np.int32)
        },
    }

    # cell 4 in this example has two gpis so it returns different results.
    tst_results = {1: tst_results_one, 1: tst_results_one, 2: tst_results_two}

    datasets = setup_TestDatasets()

    # setup masking datasets

    grid = grids.CellGrid(
        np.array([1, 2, 3, 4]),
        np.array([1, 2, 3, 4]),
        np.array([4, 4, 2, 1]),
        gpis=np.array([1, 2, 3, 4]),
    )

    mds1 = GriddedTsBase("", grid, MaskingTestDataset)
    mds2 = GriddedTsBase("", grid, MaskingTestDataset)

    mds = {
        "masking1": {
            "class": mds1,
            "columns": ["x"],
            "args": [],
            "kwargs": {"limit": 500},
            "use_lut": False,
            "grids_compatible": True,
        },
        "masking2": {
            "class": mds2,
            "columns": ["x"],
            "args": [],
            "kwargs": {"limit": 750},
            "use_lut": False,
            "grids_compatible": True,
        },
    }

    process = Validation(
        datasets,
        "DS1",
        temporal_matcher=temporal_matchers.BasicTemporalMatching(
            window=1 / 24.0
        ).combinatory_matcher,
        scaling="lin_cdf_match",
        metrics_calculators={
            (3, 2): metrics_calculators.BasicMetrics(
                other_name="k1"
            ).calc_metrics
        },
        masking_datasets=mds,
    )

    gpi_info = (1, 1, 1)
    ref_df = datasets["DS1"]["class"].read(1)
    with warnings.catch_warnings():
        warnings.simplefilter(
            "ignore", category=DeprecationWarning
        )  # read_ts is hard coded when using mask_data
        new_ref_df = process.mask_dataset(ref_df, gpi_info)
    assert len(new_ref_df) == 250
    nptest.assert_allclose(new_ref_df.x.values, np.arange(750, 1000))
    jobs = process.get_processing_jobs()
    for job in jobs:

        with warnings.catch_warnings():
            # most warnings here are caused by the read_ts function that cannot
            # be changed when using a masking data set
            warnings.simplefilter("ignore", category=DeprecationWarning)
            results = process.calc(*job)

        tst = tst_results[len(job[0])]
        assert sorted(list(results)) == sorted(list(tst))
        for key, tst_key in zip(sorted(results), sorted(tst)):
            nptest.assert_almost_equal(
                results[key]["n_obs"], tst[tst_key]["n_obs"]
            )


@pytest.mark.slow
@pytest.mark.full_framework
def test_ascat_ismn_validation_metadata_rolling(ascat_reader):
    """
    Test processing framework with some ISMN and ASCAT sample data
    """
<<<<<<< HEAD
    ascat_data_folder = os.path.join(
        os.path.dirname(__file__),
        "..",
        "test-data",
        "sat",
        "ascat",
        "netcdf",
        "55R22",
    )

    ascat_grid_folder = os.path.join(
        os.path.dirname(__file__),
        "..",
        "test-data",
        "sat",
        "ascat",
        "netcdf",
        "grid",
    )

    static_layers_folder = os.path.join(
        os.path.dirname(__file__),
        "..",
        "test-data",
        "sat",
        "h_saf",
        "static_layer",
    )

    ascat_reader = AscatSsmCdr(
        ascat_data_folder,
        ascat_grid_folder,
        grid_filename="TUW_WARP5_grid_info_2_1.nc",
        static_layer_path=static_layers_folder,
    )
    ascat_reader.read_bulk = True
=======
>>>>>>> 37af5518

    # Initialize ISMN reader

    ismn_data_folder = os.path.join(
        os.path.dirname(__file__),
        "..",
        "test-data",
        "ismn",
        "multinetwork",
        "header_values",
    )
    ismn_reader = ISMN_Interface(ismn_data_folder)

    jobs = []

    ids = ismn_reader.get_dataset_ids(
        variable="soil moisture", min_depth=0, max_depth=0.1
    )

    metadata_dict_template = {
        "network": np.array(["None"], dtype="U256"),
        "station": np.array(["None"], dtype="U256"),
        "landcover": np.float32([np.nan]),
        "climate": np.array(["None"], dtype="U4"),
    }

    for idx in ids:
        metadata = ismn_reader.metadata[idx]
        metadata_dict = [
            {
                "network": metadata["network"],
                "station": metadata["station"],
                "landcover": metadata["landcover_2010"],
                "climate": metadata["climate"],
            }
        ]
        jobs.append(
            (idx, metadata["longitude"], metadata["latitude"], metadata_dict)
        )

    save_path = tempfile.mkdtemp()

    # Create the validation object.

    datasets = {
        "ISMN": {"class": ismn_reader, "columns": ["soil moisture"]},
        "ASCAT": {
            "class": ascat_reader,
            "columns": ["sm"],
            "kwargs": {
                "mask_frozen_prob": 80,
                "mask_snow_prob": 80,
                "mask_ssf": True,
            },
        },
    }

    read_ts_names = {"ASCAT": "read", "ISMN": "read_ts"}
    period = [datetime(2007, 1, 1), datetime(2014, 12, 31)]

    datasets = DataManager(
        datasets, "ISMN", period, read_ts_names=read_ts_names
    )

    process = Validation(
        datasets,
        "ISMN",
        temporal_ref="ASCAT",
        scaling="lin_cdf_match",
        scaling_ref="ASCAT",
        metrics_calculators={
            (2, 2): metrics_calculators.RollingMetrics(
                other_name="k1", metadata_template=metadata_dict_template
            ).calc_metrics
        },
        period=period,
    )

    for job in jobs:
        results = process.calc(*job)
        netcdf_results_manager(
            results, save_path, ts_vars=["R", "p_R", "RMSD"]
        )

    results_fname = os.path.join(
        save_path, "ASCAT.sm_with_ISMN.soil moisture.nc"
    )

    vars_should = [
        u"gpi",
        u"lon",
        u"lat",
        u"R",
        u"p_R",
        u"time",
        u"idx",
        u"_row_size",
    ]

    for key, value in metadata_dict_template.items():
        vars_should.append(key)

    network_should = np.array(
        [
            "MAQU",
            "MAQU",
            "SCAN",
            "SCAN",
            "SCAN",
            "SOILSCAPE",
            "SOILSCAPE",
            "SOILSCAPE",
        ],
        dtype="U256",
    )

    reader = PointDataResults(results_fname, read_only=True)
    df = reader.read_loc(None)
    nptest.assert_equal(sorted(network_should), sorted(df["network"].values))
    assert np.all(df.gpi.values == np.arange(8))
    assert reader.read_ts(0).index.size == 357
    assert np.all(
        reader.read_ts(1).columns.values == np.array(["R", "p_R", "RMSD"])
    )


def test_args_to_iterable_non_iterables():

    gpis = 1
    lons = 1
    lats = 1
    arg1 = 1
    arg2 = 2
    arg3 = 3
    gpis_, lons_, lats_, args = args_to_iterable(
        gpis, lons, lats, arg1, arg2, arg3, n=3
    )

    assert gpis_ == [gpis]
    assert lons_ == [lons]
    assert lats_ == [lats]
    assert args == ([arg1], [arg2], [arg3])


def test_args_to_iterable_n3():

    gpis = [1, 2, 3]
    lons = [2, 3, 4]
    lats = [3, 4, 5]
    arg1 = [1, 1, 1]
    arg2 = [1, 1, 1]
    gpis_, lons_, lats_, args = args_to_iterable(
        gpis, lons, lats, arg1, arg2, n=3
    )

    assert gpis_ == gpis
    assert lons_ == lons
    assert lats_ == lats
    assert args == (arg1, arg2)

    zipped_should = [(1, 2, 3, 1, 1), (2, 3, 4, 1, 1), (3, 4, 5, 1, 1)]

    for i, t in enumerate(zip(gpis_, lons_, lats_, *args)):
        assert zipped_should[i] == t


def test_args_to_iterable_mixed():

    gpis = [1, 2, 3]
    lons = [2, 3, 4]
    lats = 1
    arg1 = 1
    gpis_, lons_, lats_, args = args_to_iterable(gpis, lons, lats, arg1)

    assert gpis_ == gpis
    assert lons_ == lons
    assert lats_ == [lats]
    assert args == [arg1]


def test_args_to_iterable_mixed_strings():

    gpis = [1, 2, 3]
    lons = [2, 3, 4]
    lats = 1
    arg1 = "test"
    gpis_, lons_, lats_, args = args_to_iterable(gpis, lons, lats, arg1)

    assert gpis_ == gpis
    assert lons_ == lons
    assert lats_ == [lats]
    assert args == [arg1]


if __name__ == "__main__":
    # for profiling with cProfile, on the command line run
    # python -m cProfile -o ascat_ismn_validation.profile test_validation.py
    # output can be investigated with snakeviz
    test_ascat_ismn_validation()
    # profiling result: most of the time is spend loading the data (110s), next
    # bigger chunk of computation time is temporal matching (6.7s, old
    # implementation, 0.3s new implementation)<|MERGE_RESOLUTION|>--- conflicted
+++ resolved
@@ -65,8 +65,6 @@
         MaskingTestDataset,
     )
 
-<<<<<<< HEAD
-=======
 
 @pytest.fixture
 def ascat_reader():
@@ -108,7 +106,6 @@
     ascat_reader.read_bulk = True
     return ascat_reader
 
->>>>>>> 37af5518
 
 @pytest.mark.slow
 @pytest.mark.full_framework
@@ -116,45 +113,6 @@
     """
     Test processing framework with some ISMN and ASCAT sample data
     """
-<<<<<<< HEAD
-    ascat_data_folder = os.path.join(
-        os.path.dirname(__file__),
-        "..",
-        "test-data",
-        "sat",
-        "ascat",
-        "netcdf",
-        "55R22",
-    )
-
-    ascat_grid_folder = os.path.join(
-        os.path.dirname(__file__),
-        "..",
-        "test-data",
-        "sat",
-        "ascat",
-        "netcdf",
-        "grid",
-    )
-
-    static_layers_folder = os.path.join(
-        os.path.dirname(__file__),
-        "..",
-        "test-data",
-        "sat",
-        "h_saf",
-        "static_layer",
-    )
-
-    ascat_reader = AscatSsmCdr(
-        ascat_data_folder,
-        ascat_grid_folder,
-        grid_filename="TUW_WARP5_grid_info_2_1.nc",
-        static_layer_path=static_layers_folder,
-    )
-    ascat_reader.read_bulk = True
-=======
->>>>>>> 37af5518
 
     # Initialize ISMN reader
 
@@ -291,46 +249,6 @@
     """
     Test processing framework with some ISMN and ASCAT sample data
     """
-<<<<<<< HEAD
-    ascat_data_folder = os.path.join(
-        os.path.dirname(__file__),
-        "..",
-        "test-data",
-        "sat",
-        "ascat",
-        "netcdf",
-        "55R22",
-    )
-
-    ascat_grid_folder = os.path.join(
-        os.path.dirname(__file__),
-        "..",
-        "test-data",
-        "sat",
-        "ascat",
-        "netcdf",
-        "grid",
-    )
-
-    static_layers_folder = os.path.join(
-        os.path.dirname(__file__),
-        "..",
-        "test-data",
-        "sat",
-        "h_saf",
-        "static_layer",
-    )
-
-    ascat_reader = AscatSsmCdr(
-        ascat_data_folder,
-        ascat_grid_folder,
-        grid_filename="TUW_WARP5_grid_info_2_1.nc",
-        static_layer_path=static_layers_folder,
-    )
-    ascat_reader.read_bulk = True
-=======
->>>>>>> 37af5518
-
     # Initialize ISMN reader
 
     ismn_data_folder = os.path.join(
@@ -1041,48 +959,7 @@
     """
     Test processing framework with some ISMN and ASCAT sample data
     """
-<<<<<<< HEAD
-    ascat_data_folder = os.path.join(
-        os.path.dirname(__file__),
-        "..",
-        "test-data",
-        "sat",
-        "ascat",
-        "netcdf",
-        "55R22",
-    )
-
-    ascat_grid_folder = os.path.join(
-        os.path.dirname(__file__),
-        "..",
-        "test-data",
-        "sat",
-        "ascat",
-        "netcdf",
-        "grid",
-    )
-
-    static_layers_folder = os.path.join(
-        os.path.dirname(__file__),
-        "..",
-        "test-data",
-        "sat",
-        "h_saf",
-        "static_layer",
-    )
-
-    ascat_reader = AscatSsmCdr(
-        ascat_data_folder,
-        ascat_grid_folder,
-        grid_filename="TUW_WARP5_grid_info_2_1.nc",
-        static_layer_path=static_layers_folder,
-    )
-    ascat_reader.read_bulk = True
-=======
->>>>>>> 37af5518
-
     # Initialize ISMN reader
-
     ismn_data_folder = os.path.join(
         os.path.dirname(__file__),
         "..",

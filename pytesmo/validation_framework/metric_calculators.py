# Copyright (c) 2013,Vienna University of Technology, Department of Geodesy and Geoinformation
# All rights reserved.

# Redistribution and use in source and binary forms, with or without
# modification, are permitted provided that the following conditions are met:
#   * Redistributions of source code must retain the above copyright
#     notice, this list of conditions and the following disclaimer.
#    * Redistributions in binary form must reproduce the above copyright
#      notice, this list of conditions and the following disclaimer in the
#      documentation and/or other materials provided with the distribution.
#    * Neither the name of the Vienna University of Technology, Department of Geodesy and Geoinformation nor the
#      names of its contributors may be used to endorse or promote products
#      derived from this software without specific prior written permission.

# THIS SOFTWARE IS PROVIDED BY THE COPYRIGHT HOLDERS AND CONTRIBUTORS "AS IS" AND
# ANY EXPRESS OR IMPLIED WARRANTIES, INCLUDING, BUT NOT LIMITED TO, THE IMPLIED
# WARRANTIES OF MERCHANTABILITY AND FITNESS FOR A PARTICULAR PURPOSE ARE
# DISCLAIMED. IN NO EVENT SHALL VIENNA UNIVERSITY OF TECHNOLOGY,
# DEPARTMENT OF GEODESY AND GEOINFORMATION BE LIABLE FOR ANY
# DIRECT, INDIRECT, INCIDENTAL, SPECIAL, EXEMPLARY, OR CONSEQUENTIAL DAMAGES
# (INCLUDING, BUT NOT LIMITED TO, PROCUREMENT OF SUBSTITUTE GOODS OR SERVICES;
# LOSS OF USE, DATA, OR PROFITS; OR BUSINESS INTERRUPTION) HOWEVER CAUSED AND
# ON ANY THEORY OF LIABILITY, WHETHER IN CONTRACT, STRICT LIABILITY, OR TORT
# (INCLUDING NEGLIGENCE OR OTHERWISE) ARISING IN ANY WAY OUT OF THE USE OF THIS
# SOFTWARE, EVEN IF ADVISED OF THE POSSIBILITY OF SUCH DAMAGE.

'''
Created on Sep 24, 2013

Metric calculators useable in together with core

@author: Christoph.Paulik@geo.tuwien.ac.at
'''

import pytesmo.metrics as metrics
import pytesmo.df_metrics as df_metrics
from pytesmo.scaling import scale
from pytesmo.validation_framework.data_manager import get_result_names

import copy
import itertools
import numpy as np


class BasicMetrics(object):
    """
    This class just computes the basic metrics,
    Pearson's R
    Spearman's rho
    optionally Kendall's tau
    RMSD
    BIAS

    it also stores information about gpi, lat, lon
    and number of observations

    Parameters
    ----------
    other_name: string, optional
        Name of the column of the non-reference / other dataset in the
        pandas DataFrame
    calc_tau: boolean, optional
        if True then also tau is calculated. This is set to False by default
        since the calculation of Kendalls tau is rather slow and can significantly
        impact performance of e.g. global validation studies
    """

    def __init__(self, other_name='k1',
                 calc_tau=False):

        self.result_template = {'R': np.float32([np.nan]),
                                'p_R': np.float32([np.nan]),
                                'rho': np.float32([np.nan]),
                                'p_rho': np.float32([np.nan]),
                                'tau': np.float32([np.nan]),
                                'p_tau': np.float32([np.nan]),
                                'RMSD': np.float32([np.nan]),
                                'BIAS': np.float32([np.nan]),
                                'n_obs': np.int32([0]),
                                'gpi': np.int32([-1]),
                                'lon': np.float64([np.nan]),
                                'lat': np.float64([np.nan])}

        self.other_name = other_name
        self.calc_tau = calc_tau

    def calc_metrics(self, data, gpi_info):
        """
        calculates the desired statistics

        Parameters
        ----------
        data : pandas.DataFrame
            with 2 columns, the first column is the reference dataset
            named 'ref'
            the second column the dataset to compare against named 'other'
        gpi_info : tuple
            of (gpi, lon, lat)

        Notes
        -----
        Kendall tau is calculation is optional at the moment
        because the scipy implementation is very slow which is problematic for
        global comparisons
        """
        dataset = copy.deepcopy(self.result_template)

        dataset['n_obs'][0] = len(data)
        dataset['gpi'][0] = gpi_info[0]
        dataset['lon'][0] = gpi_info[1]
        dataset['lat'][0] = gpi_info[2]

        if len(data) < 10:
            return dataset

        x, y = data['ref'].values, data[self.other_name].values
        R, p_R = metrics.pearsonr(x, y)
        rho, p_rho = metrics.spearmanr(x, y)
        RMSD = metrics.rmsd(x, y)
        BIAS = metrics.bias(x, y)

        dataset['R'][0], dataset['p_R'][0] = R, p_R
        dataset['rho'][0], dataset['p_rho'][0] = rho, p_rho
        dataset['RMSD'][0] = RMSD
        dataset['BIAS'][0] = BIAS

        if self.calc_tau:
            tau, p_tau = metrics.kendalltau(x, y)
            dataset['tau'][0], dataset['p_tau'][0] = tau, p_tau

        return dataset


class BasicMetricsPlusMSE(BasicMetrics):
    """
    Basic Metrics plus Mean squared Error and the decomposition of the MSE
    into correlation, bias and variance parts.
    """

    def __init__(self, other_name='k1',
                 calc_tau=False):

        super(BasicMetricsPlusMSE, self).__init__(other_name=other_name,
                                                  calc_tau=calc_tau)
        self.result_template.update({'mse': np.float32([np.nan]),
                                     'mse_corr': np.float32([np.nan]),
                                     'mse_bias': np.float32([np.nan]),
                                     'mse_var': np.float32([np.nan])})

    def calc_metrics(self, data, gpi_info):
        dataset = super(BasicMetricsPlusMSE, self).calc_metrics(data, gpi_info)
        if len(data) < 10:
            return dataset
        x, y = data['ref'].values, data[self.other_name].values
        mse, mse_corr, mse_bias, mse_var = metrics.mse(x, y)
        dataset['mse'][0] = mse
        dataset['mse_corr'][0] = mse_corr
        dataset['mse_bias'][0] = mse_bias
        dataset['mse_var'][0] = mse_var

        return dataset


class FTMetrics(object):
    """
    This class computes Freeze/Thaw Metrics
    Calculated metrics are:
        SSF frozen/temp unfrozen
        SSF unfrozen/temp frozen
        SSF unfrozen/temp unfrozen
        SSF frozen/temp frozen
    it also stores information about gpi, lat, lon
    and number of total observations
    """

    def __init__(self, frozen_flag=2,
                 other_name='k1'):

        self.frozen_flag_value = frozen_flag
        self.result_template = {'ssf_fr_temp_un': np.float32([np.nan]),
                                'ssf_fr_temp_fr': np.float32([np.nan]),
                                'ssf_un_temp_fr': np.float32([np.nan]),
                                'ssf_un_temp_un': np.float32([np.nan]),
                                'n_obs': np.int32([0]),
                                'gpi': np.int32([-1]),
                                'lon': np.float64([np.nan]),
                                'lat': np.float64([np.nan])}
        self.other_name = other_name

    def calc_metrics(self, data, gpi_info):
        """
        calculates the desired statistics

        Parameters
        ----------
        data : pandas.DataFrame
            with 2 columns, the first column is the reference dataset
            named 'ref'
            the second column the dataset to compare against named 'other'
        gpi_info : tuple
            of (gpi, lon, lat)

        Notes
        -----
        Kendall tau is not calculated at the moment
        because the scipy implementation is very slow which is problematic for
        global comparisons
        """
        dataset = copy.deepcopy(self.result_template)

        dataset['n_obs'][0] = len(data)
        dataset['gpi'][0] = gpi_info[0]
        dataset['lon'][0] = gpi_info[1]
        dataset['lat'][0] = gpi_info[2]

        # if len(data) < 10: return dataset

        ssf, temp = data['ref'].values, data[self.other_name].values
        # SSF <= 1 unfrozen
        # SSF >= 2 frozen

        ssf_frozen = np.where(ssf == self.frozen_flag_value)[0]
        ssf_unfrozen = np.where(ssf != self.frozen_flag_value)[0]

        temp_ssf_frozen = temp[ssf_frozen]
        temp_ssf_unfrozen = temp[ssf_unfrozen]

        # correct classifications
        ssf_temp_frozen = np.where(temp_ssf_frozen < 0)[0]
        ssf_temp_unfrozen = np.where(temp_ssf_unfrozen >= 0)[0]

        # incorrect classifications
        ssf_fr_temp_unfrozen = np.where(temp_ssf_frozen >= 0)[0]
        ssf_un_temp_frozen = np.where(temp_ssf_unfrozen < 0)[0]

        dataset['ssf_fr_temp_un'][0] = len(ssf_fr_temp_unfrozen)
        dataset['ssf_fr_temp_fr'][0] = len(ssf_temp_frozen)

        dataset['ssf_un_temp_fr'][0] = len(ssf_un_temp_frozen)
        dataset['ssf_un_temp_un'][0] = len(ssf_temp_unfrozen)

        return dataset


class BasicSeasonalMetrics(object):
    """
    This class just computes basic metrics on a seasonal basis. It also stores information about
    gpi, lat, lon and number of observations.
    """

    def __init__(self, result_path=None, other_name='k1'):

        self.result_path = result_path
        self.other_name = other_name

        metrics = {'R': np.float32([np.nan]),
                   'p_R': np.float32([np.nan]),
                   'rho': np.float32([np.nan]),
                   'p_rho': np.float32([np.nan]),
                   'n_obs': np.int32([0])}

        self.result_template = {'gpi': np.int32([-1]),
                                'lon': np.float32([np.nan]),
                                'lat': np.float32([np.nan])}

        self.seasons = ['ALL', 'DJF', 'MAM', 'JJA', 'SON']

        for season in self.seasons:
            for metric in metrics.keys():
                key = "{:}_{:}".format(season, metric)
                self.result_template[key] = metrics[metric].copy()

        self.month_to_season = np.array(['', 'DJF', 'DJF', 'MAM', 'MAM',
                                         'MAM', 'JJA', 'JJA', 'JJA', 'SON',
                                         'SON', 'SON', 'DJF'])

    def calc_metrics(self, data, gpi_info):
        """
        calculates the desired statistics

        Parameters
        ----------
        data : pandas.DataFrame
            with 2 columns, the first column is the reference dataset
            named 'ref'
            the second column the dataset to compare against named 'other'
        gpi_info : tuple
            Grid point info (i.e. gpi, lon, lat)
        """
        dataset = copy.deepcopy(self.result_template)

        dataset['gpi'][0] = gpi_info[0]
        dataset['lon'][0] = gpi_info[1]
        dataset['lat'][0] = gpi_info[2]

        for season in self.seasons:

            if season != 'ALL':
                subset = self.month_to_season[data.index.month] == season
            else:
                subset = np.ones(len(data), dtype=bool)

            if subset.sum() < 10:
                continue

            x = data['ref'].values[subset]
            y = data[self.other_name].values[subset]
            R, p_R = metrics.pearsonr(x, y)
            rho, p_rho = metrics.spearmanr(x, y)

            dataset['{:}_n_obs'.format(season)][0] = subset.sum()
            dataset['{:}_R'.format(season)][0] = R
            dataset['{:}_p_R'.format(season)][0] = p_R
            dataset['{:}_rho'.format(season)][0] = rho
            dataset['{:}_p_rho'.format(season)][0] = p_rho

        return dataset


class HSAF_Metrics(object):
    """
    This class computes metrics as defined by the H-SAF consortium in
    order to prove the operational readiness of a product. It also stores
    information about gpi, lat, lon and number of observations.
    """

    def __init__(self,
                 other_name1='k1',
                 other_name2='k2',
                 dataset_names=None):

        # prepare validation dataset names as provided
        self.other_name1 = other_name1
        self.other_name2 = other_name2
        self.df_columns = ['ref', self.other_name1, self.other_name2]
        if dataset_names is None:
            self.ds_names = self.df_columns
        else:
            self.ds_names = dataset_names

        # create lut between df columns and dataset names
        self.ds_names_lut = {}
        for name, col in zip(self.ds_names, self.df_columns):
            self.ds_names_lut[col] = name

        self.tds_names = []
        for combi in itertools.combinations(self.df_columns, 2):
            self.tds_names.append("{:}_and_{:}".format(*combi))

        metrics_common = {'n_obs': np.int32([0])}

        metrics_sds = {'snr': np.float32([np.nan]),
                       'err_var': np.float32([np.nan]),
                       'beta': np.float32([np.nan])}

        metrics_tds = {'R': np.float32([np.nan]),
                       'p_R': np.float32([np.nan]),
                       'rho': np.float32([np.nan]),
                       'p_rho': np.float32([np.nan]),
                       'bias': np.float32([np.nan]),
                       'ubrmsd': np.float32([np.nan])}

        self.result_template = {'gpi': np.int32([-1]),
                                'lon': np.float32([np.nan]),
                                'lat': np.float32([np.nan])}

        self.seasons = ['ALL', 'DJF', 'MAM', 'JJA', 'SON']

        for season in self.seasons:
            # get template for common metric
            for metric in metrics_common.keys():
                key = "{:}_{:}".format(season, metric)
                self.result_template[key] = metrics_common[metric].copy()

            # get template for single-dataset metric
            for name in self.ds_names:
                for metric in metrics_sds.keys():
                    key = "{:}_{:}_{:}".format(name, season, metric)
                    self.result_template[key] = metrics_sds[metric].copy()

            # get template for two-dataset metric
            for tds_name in self.tds_names:
                split_tds_name = tds_name.split('_and_')
                tds_name_key = "{:}_{:}".format(self.ds_names_lut[
                    split_tds_name[0]],
                    self.ds_names_lut[
                    split_tds_name[1]])
                for metric in metrics_tds.keys():
                    key = "{:}_{:}_{:}".format(tds_name_key, season, metric)
                    self.result_template[key] = metrics_tds[metric].copy()

        self.month_to_season = np.array(['', 'DJF', 'DJF', 'MAM', 'MAM',
                                         'MAM', 'JJA', 'JJA', 'JJA', 'SON',
                                         'SON', 'SON', 'DJF'])

    def calc_metrics(self, data, gpi_info):
        """
        calculates the desired statistics

        Parameters
        ----------
        data : pandas.DataFrame
            with 3 columns, the first column is the reference dataset
            named 'ref'
            the second and third column are the datasets to compare against
            named 'k1 and k2'
        gpi_info : tuple
            Grid point info (i.e. gpi, lon, lat)
        """
        dataset = copy.deepcopy(self.result_template)

        dataset['gpi'][0] = gpi_info[0]
        dataset['lon'][0] = gpi_info[1]
        dataset['lat'][0] = gpi_info[2]

        for season in self.seasons:

            if season != 'ALL':
                subset = self.month_to_season[data.index.month] == season
            else:
                subset = np.ones(len(data), dtype=bool)

            # number of observations
            n_obs = subset.sum()
            if n_obs < 10:
                continue
            dataset['{:}_n_obs'.format(season)][0] = n_obs

            # get single dataset metrics
            # calculate SNR
            x = data[self.df_columns[0]].values[subset]
            y = data[self.df_columns[1]].values[subset]
            z = data[self.df_columns[2]].values[subset]

            snr, err, beta = metrics.tcol_snr(x, y, z)

            for i, name in enumerate(self.ds_names):
                dataset['{:}_{:}_snr'.format(name, season)][0] = snr[i]
                dataset['{:}_{:}_err_var'.format(name, season)][0] = err[i]
                dataset['{:}_{:}_beta'.format(name, season)][0] = beta[i]

            # calculate Pearson correlation
            pearson_R, pearson_p = df_metrics.pearsonr(data)
            pearson_R = pearson_R._asdict()
            pearson_p = pearson_p._asdict()

            # calculate Spearman correlation
            spea_rho, spea_p = df_metrics.spearmanr(data)
            spea_rho = spea_rho._asdict()
            spea_p = spea_p._asdict()

            # scale data to reference in order to calculate absolute metrics
            data_scaled = scale(data, method='min_max')

            # calculate bias
            bias_nT = df_metrics.bias(data_scaled)
            bias_dict = bias_nT._asdict()

            # calculate ubRMSD
            ubRMSD_nT = df_metrics.ubrmsd(data_scaled)
            ubRMSD_dict = ubRMSD_nT._asdict()

            for tds_name in self.tds_names:
                R = pearson_R[tds_name]
                p_R = pearson_p[tds_name]
                rho = spea_rho[tds_name]
                p_rho = spea_p[tds_name]
                bias = bias_dict[tds_name]
                ubRMSD = ubRMSD_dict[tds_name]

                split_tds_name = tds_name.split('_and_')
                tds_name_key = "{:}_{:}".format(self.ds_names_lut[
                    split_tds_name[0]],
                    self.ds_names_lut[
                    split_tds_name[1]])

                dataset['{:}_{:}_R'.format(tds_name_key, season)][0] = R
                dataset['{:}_{:}_p_R'.format(tds_name_key, season)][0] = p_R
                dataset['{:}_{:}_rho'.format(tds_name_key, season)][0] = rho
                dataset['{:}_{:}_p_rho'.format(tds_name_key, season)][0] = \
                    p_rho
                dataset['{:}_{:}_bias'.format(tds_name_key, season)][0] = bias
                dataset['{:}_{:}_ubrmsd'.format(tds_name_key, season)][0] = \
                    ubRMSD

        return dataset


class IntercomparisonMetrics(BasicMetrics):
    """
    Compare Basic Metrics of multiple satellite data sets to one reference data set.
    Pearson's R and p
    Spearman's rho and p
    optionally Kendall's tau
    RMSD
    BIAS
    ubRMSD
    mse

    Parameters
    ----------
    other_names: iterable, optional (default: ['k1', 'k2', 'k3])
        Name of the column of the non-reference / other datasets in the
        pandas DataFrame
    calc_tau: boolean, optional
        if True then also tau is calculated. This is set to False by default
        since the calculation of Kendalls tau is rather slow and can significantly
        impact performance of e.g. global validation studies
    dataset_names : list
        Names of the original datasets, that are used to find the lookup table
        for the df cols.

    """
    def __init__(self, other_names=['k1', 'k2', 'k3'],
                 calc_tau=False, dataset_names=None):

        super(IntercomparisonMetrics, self).__init__(other_name=other_names,
                                                     calc_tau=calc_tau)

        self.df_columns = ['ref'] + self.other_name


        if dataset_names is None:
            self.ds_names = self.df_columns
        else:
            self.ds_names = dataset_names

        self.ds_names_lut = {}
        for name, col in zip(self.ds_names, self.df_columns):
            self.ds_names_lut[col] = name

        self.tds_names = []
        for combi in itertools.combinations(self.df_columns, 2):
            if combi[0] != 'ref': continue # does not validate between non-reference data sets.
            self.tds_names.append("{:}_and_{:}".format(*combi))

        metrics_common = {'n_obs': np.int32([0])}

        metrics_tds = {'R': np.float32([np.nan]),
                       'p_R': np.float32([np.nan]),
                       'rho': np.float32([np.nan]),
                       'p_rho': np.float32([np.nan]),
<<<<<<< HEAD
                       'BIAS': np.float32([np.nan]),
                       'tau': np.float32([np.nan]),
                       'p_tau': np.float32([np.nan]),
                       'RMSD': np.float32([np.nan]),
                       'mse': np.float32([np.nan]),
                       'RSS': np.float32([np.nan]),
                       'mse_corr': np.float32([np.nan]),
                       'mse_bias': np.float32([np.nan]),
                       'urmsd': np.float32([np.nan]),
                       'mse_var': np.float32([np.nan])}

        if not calc_tau:
            self.result_template.pop('tau', None)
            self.result_template.pop('p_tau', None)
=======
                       'bias': np.float32([np.nan]),
                       'tau': np.float32([np.nan]),
                       'p_tau': np.float32([np.nan]),
                       'rmsd': np.float32([np.nan]),
                       'mse': np.float32([np.nan]),
                       'mse_corr': np.float32([np.nan]),
                       'mse_bias': np.float32([np.nan]),
                       'ubRMSD': np.float32([np.nan]),
                       'mse_var': np.float32([np.nan])}

>>>>>>> 0b1c8355

        self.result_template = {'gpi': np.int32([-1]),
                                'lon': np.float32([np.nan]),
                                'lat': np.float32([np.nan])}

        for metric in metrics_common.keys():
            key = "{:}".format(metric)
            self.result_template[key] = metrics_common[metric].copy()

        for tds_name in self.tds_names:
            split_tds_name = tds_name.split('_and_')
<<<<<<< HEAD
            tds_name_key = "{:}_and_{:}".format(self.ds_names_lut[
=======
            tds_name_key = "{:}_{:}".format(self.ds_names_lut[
>>>>>>> 0b1c8355
                                                split_tds_name[0]],
                                            self.ds_names_lut[
                                                split_tds_name[1]])
            for metric in metrics_tds.keys():
                key = "{:}_between_{:}".format(metric, tds_name_key)
                self.result_template[key] = metrics_tds[metric].copy()

    def calc_metrics(self, data, gpi_info):
        """
        calculates the desired statistics

        Parameters
        ----------
        data : pandas.DataFrame
            with >2 columns, the first column is the reference dataset
            named 'ref'
            other columns are the datasets to compare against named 'other_i'
        gpi_info : tuple
            of (gpi, lon, lat)

        Notes
        -----
        Kendall tau is calculation is optional at the moment
        because the scipy implementation is very slow which is problematic for
        global comparisons
        """

        dataset = copy.deepcopy(self.result_template)

        dataset['gpi'][0] = gpi_info[0]
        dataset['lon'][0] = gpi_info[1]
        dataset['lat'][0] = gpi_info[2]

        # number of observations
        subset = np.ones(len(data), dtype=bool)

        n_obs = subset.sum()
        if n_obs < 10:
            return dataset

        dataset['n_obs'][0] = n_obs

<<<<<<< HEAD
=======

>>>>>>> 0b1c8355
        # calculate Pearson correlation
        pearson_R, pearson_p = df_metrics.pearsonr(data)
        pearson_R = pearson_R._asdict()
        pearson_p = pearson_p._asdict()

        # calculate Spearman correlation
        spea_rho, spea_p = df_metrics.spearmanr(data)
        spea_rho = spea_rho._asdict()
        spea_p = spea_p._asdict()

        # calculate bias
        bias_nT = df_metrics.bias(data)
        bias_dict = bias_nT._asdict()

        # calculate RMSD
        rmsd = df_metrics.rmsd(data)
        rmsd_dict = rmsd._asdict()

        # calculate MSE
        mse, mse_corr, mse_bias, mse_var = df_metrics.mse(data)
        mse_dict = mse._asdict()
        mse_corr_dict = mse_corr._asdict()
        mse_bias_dict = mse_bias._asdict()
        mse_var_dict = mse_var._asdict()

<<<<<<< HEAD
        # calculate RSS
        rss = df_metrics.RSS(data)
        rss_dict = rss._asdict()


=======
>>>>>>> 0b1c8355
        # calulcate tau
        if self.calc_tau:
            tau, p_tau = df_metrics.kendalltau(data)
            tau_dict = tau._asdict()
            p_tau_dict = p_tau._asdict()
        else:
            tau = p_tau = p_tau_dict = tau_dict = None

        # No extra scaling is performed here.
        # always scale for ubRMSD with mean std
<<<<<<< HEAD
        # calculate ubRMSD
        data_scaled = scale(data, method='mean_std')
        ubRMSD_nT = df_metrics.ubrmsd(data_scaled)
=======
        #data_scaled = scale(data, method='mean_std')
        # calculate ubRMSD
        ubRMSD_nT = df_metrics.ubrmsd(data)
>>>>>>> 0b1c8355
        ubRMSD_dict = ubRMSD_nT._asdict()

        for tds_name in self.tds_names:
            R = pearson_R[tds_name]
            p_R = pearson_p[tds_name]
            rho = spea_rho[tds_name]
            p_rho = spea_p[tds_name]
            bias = bias_dict[tds_name]
            mse = mse_dict[tds_name]
            mse_corr = mse_corr_dict[tds_name]
            mse_bias = mse_bias_dict[tds_name]
            mse_var = mse_var_dict[tds_name]
            rmsd = rmsd_dict[tds_name]
            ubRMSD = ubRMSD_dict[tds_name]
<<<<<<< HEAD
            rss = rss_dict[tds_name]

=======
>>>>>>> 0b1c8355
            if tau_dict and p_tau_dict:
                tau = tau_dict[tds_name]
                p_tau = p_tau_dict[tds_name]


            split_tds_name = tds_name.split('_and_')
<<<<<<< HEAD
            tds_name_key = "{:}_and_{:}".format(
                self.ds_names_lut[split_tds_name[0]], self.ds_names_lut[split_tds_name[1]])
=======
            tds_name_key = "{:}_{:}".format(self.ds_names_lut[split_tds_name[0]],
                                            self.ds_names_lut[split_tds_name[1]])
>>>>>>> 0b1c8355

            dataset['R_between_{:}'.format(tds_name_key)][0] = R
            dataset['p_R_between_{:}'.format(tds_name_key)][0] = p_R
            dataset['rho_between_{:}'.format(tds_name_key)][0] = rho
            dataset['p_rho_between_{:}'.format(tds_name_key)][0] = p_rho
<<<<<<< HEAD
            dataset['BIAS_between_{:}'.format(tds_name_key)][0] = bias
=======
            dataset['bias_between_{:}'.format(tds_name_key)][0] = bias
>>>>>>> 0b1c8355
            dataset['mse_between_{:}'.format(tds_name_key)][0] = mse
            dataset['mse_corr_between_{:}'.format(tds_name_key)][0] = mse_corr
            dataset['mse_bias_between_{:}'.format(tds_name_key)][0] = mse_bias
            dataset['mse_var_between_{:}'.format(tds_name_key)][0] = mse_var
<<<<<<< HEAD
            dataset['RMSD_between_{:}'.format(tds_name_key)][0] = rmsd
            dataset['urmsd_between_{:}'.format(tds_name_key)][0] = ubRMSD
            dataset['RSS_between_{:}'.format(tds_name_key)][0] = rss
=======
            dataset['rmsd_between_{:}'.format(tds_name_key)][0] = rmsd
            dataset['ubRMSD_between_{:}'.format(tds_name_key)][0] = ubRMSD
>>>>>>> 0b1c8355

            if self.calc_tau:
                dataset['tau_between_{:}'.format(tds_name_key)][0] = tau
                dataset['p_tau_between_{:}'.format(tds_name_key)][0] = p_tau

        return dataset



class TCMetrics(object):
    """
    This class computes triple collocation metrics as defined in the QA4SM
    project. It uses 2 satellite and 1 reference data sets as inputs only.
    It can be extended to perform intercomparison between possible triples
    of more than 3 datasets.
    """

    def __init__(self, other_name1='k1', other_name2='k2',
                 calc_tau=False, dataset_names=None):
        '''
        Initialize the QA4SM metrics

        Parameters
        ----------
        other_name1 : str, optional (default: 'k1')
            Name that the first satellite dataset will have as a placeholder in
            the data frame
        other_name2 : str, optional (default: 'k2')
            Name that the second satellite dataset will have as a placeholder in
            the data frame
        calc_tau : bool, optional (default: False)
            Calculate Kendalls Tau (slow)
        dataset_names : list, optional (default: None)
            List that maps the names of the satellite dataset columns to their
            real name that will be used in the results file.
        '''

        self.result_template = {'R': np.float32([np.nan]),
                                'p_R': np.float32([np.nan]),
                                'rho': np.float32([np.nan]),
                                'p_rho': np.float32([np.nan]),
                                'tau': np.float32([np.nan]),
                                'p_tau': np.float32([np.nan]),
                                'RMSD': np.float32([np.nan]),
                                'BIAS': np.float32([np.nan]),
                                'n_obs': np.int32([0]),
                                'gpi': np.int32([-1]),
                                'lon': np.float64([np.nan]),
                                'lat': np.float64([np.nan])}

        self.other_name1, self.other_name2 = other_name1, other_name2
        self.calc_tau = calc_tau
        self.df_columns = ['ref', self.other_name1, self.other_name2]


        if dataset_names is None:
            self.ds_names = self.df_columns
        else:
            self.ds_names = dataset_names

        self.ds_names_lut = {}
        for name, col in zip(self.ds_names, self.df_columns):
            self.ds_names_lut[col] = name

        self.tds_names = []
        for combi in itertools.combinations(self.df_columns, 2):
            if combi[0] != 'ref': continue # only between ref and sat
            self.tds_names.append("{:}_and_{:}".format(*combi))


        metrics_common = {'n_obs': np.int32([0])}

        metrics_sds = {'snr': np.float32([np.nan]),
                       'err_var': np.float32([np.nan]),
                       'beta': np.float32([np.nan])}

        metrics_tds = {'R': np.float32([np.nan]),
                       'p_R': np.float32([np.nan]),
                       'rho': np.float32([np.nan]),
                       'p_rho': np.float32([np.nan]),
                       'bias': np.float32([np.nan]),
                       'tau': np.float32([np.nan]),
                       'p_tau': np.float32([np.nan]),
                       'rmsd': np.float32([np.nan]),
                       'mse': np.float32([np.nan]),
                       'mse_corr': np.float32([np.nan]),
                       'mse_bias': np.float32([np.nan]),
                       'ubRMSD': np.float32([np.nan]),
                       'mse_var': np.float32([np.nan])}


        self.result_template = {'gpi': np.int32([-1]),
                                'lon': np.float32([np.nan]),
                                'lat': np.float32([np.nan])}

        for metric in metrics_common.keys():
            key = "{:}".format(metric)
            self.result_template[key] = metrics_common[metric].copy()


        # get template for single-dataset metric
        for name in self.ds_names:
            for metric in metrics_sds.keys():
                key = "{:}_{:}".format(name, metric)
                self.result_template[key] = metrics_sds[metric].copy()


        for tds_name in self.tds_names:
            split_tds_name = tds_name.split('_and_')
            tds_name_key = "{:}_{:}".format(self.ds_names_lut[
                                                split_tds_name[0]],
                                            self.ds_names_lut[
                                                split_tds_name[1]])
            for metric in metrics_tds.keys():
                key = "{:}_between_{:}".format(metric, tds_name_key)
                self.result_template[key] = metrics_tds[metric].copy()


    def calc_metrics(self, data, gpi_info):
        """
        calculates the desired statistics

        Parameters
        ----------
        data : pandas.DataFrame
            with >2 columns, the first column is the reference dataset
            named 'ref'
            other columns are the data sets to compare against named 'other_i'
        gpi_info : tuple
            of (gpi, lon, lat)

        Notes
        -----
        Kendall tau is calculation is optional at the moment
        because the scipy implementation is very slow which is problematic for
        global comparisons
        """

        dataset = copy.deepcopy(self.result_template)

        dataset['gpi'][0] = gpi_info[0]
        dataset['lon'][0] = gpi_info[1]
        dataset['lat'][0] = gpi_info[2]

        # number of observations
        subset = np.ones(len(data), dtype=bool)

        n_obs = subset.sum()
        if n_obs < 10:
            return dataset

        dataset['n_obs'][0] = n_obs


        # calculate Pearson correlation
        pearson_R, pearson_p = df_metrics.pearsonr(data)
        pearson_R = pearson_R._asdict()
        pearson_p = pearson_p._asdict()

        # calculate Spearman correlation
        spea_rho, spea_p = df_metrics.spearmanr(data)
        spea_rho = spea_rho._asdict()
        spea_p = spea_p._asdict()

        # calculate bias
        bias_nT = df_metrics.bias(data)
        bias_dict = bias_nT._asdict()

        # calculate RMSD
        rmsd = df_metrics.rmsd(data)
        rmsd_dict = rmsd._asdict()

        # calculate MSE
        mse, mse_corr, mse_bias, mse_var = df_metrics.mse(data)
        mse_dict = mse._asdict()
        mse_corr_dict = mse_corr._asdict()
        mse_bias_dict = mse_bias._asdict()
        mse_var_dict = mse_var._asdict()

        # calulcate tau
        if self.calc_tau:
            tau, p_tau = df_metrics.kendalltau(data)
            tau_dict = tau._asdict()
            p_tau_dict = p_tau._asdict()
        else:
            tau = p_tau = p_tau_dict = tau_dict = None

        #data_scaled = scale(data, method='mean_std')
        # calculate ubRMSD
        ubRMSD_nT = df_metrics.ubrmsd(data)
        ubRMSD_dict = ubRMSD_nT._asdict()

        # get single dataset metrics
        # calculate SNR
        x = data[self.df_columns[0]].values[subset]
        y = data[self.df_columns[1]].values[subset]
        z = data[self.df_columns[2]].values[subset]

        snr, err, beta = metrics.tcol_snr(x, y, z)

        for i, name in enumerate(self.ds_names):
            dataset['{:}_snr'.format(name)][0] = snr[i]
            dataset['{:}_err_var'.format(name)][0] = err[i]
            dataset['{:}_beta'.format(name)][0] = beta[i]


        for tds_name in self.tds_names:
            R = pearson_R[tds_name]
            p_R = pearson_p[tds_name]
            rho = spea_rho[tds_name]
            p_rho = spea_p[tds_name]
            bias = bias_dict[tds_name]
            mse = mse_dict[tds_name]
            mse_corr = mse_corr_dict[tds_name]
            mse_bias = mse_bias_dict[tds_name]
            mse_var = mse_var_dict[tds_name]
            rmsd = rmsd_dict[tds_name]
            ubRMSD = ubRMSD_dict[tds_name]
            if tau_dict and p_tau_dict:
                tau = tau_dict[tds_name]
                p_tau = p_tau_dict[tds_name]


            split_tds_name = tds_name.split('_and_')
            tds_name_key = "{:}_{:}".format(self.ds_names_lut[
                split_tds_name[0]],
                self.ds_names_lut[
                split_tds_name[1]])

            dataset['R_between_{:}'.format(tds_name_key)][0] = R
            dataset['p_R_between_{:}'.format(tds_name_key)][0] = p_R
            dataset['rho_between_{:}'.format(tds_name_key)][0] = rho
            dataset['p_rho_between_{:}'.format(tds_name_key)][0] = p_rho
            dataset['bias_between_{:}'.format(tds_name_key)][0] = bias
            dataset['mse_between_{:}'.format(tds_name_key)][0] = mse
            dataset['mse_corr_between_{:}'.format(tds_name_key)][0] = mse_corr
            dataset['mse_bias_between_{:}'.format(tds_name_key)][0] = mse_bias
            dataset['mse_var_between_{:}'.format(tds_name_key)][0] = mse_var
            dataset['rmsd_between_{:}'.format(tds_name_key)][0] = rmsd
            dataset['ubRMSD_between_{:}'.format(tds_name_key)][0] = ubRMSD

            if self.calc_tau:
                dataset['tau_between_{:}'.format(tds_name_key)][0] = tau
                dataset['p_tau_between_{:}'.format(tds_name_key)][0] = p_tau

        return dataset


def get_dataset_names(ref_key, datasets, n=3):
    """
    Get dataset names in correct order as used in the validation framework
<<<<<<< HEAD
        -) reference dataset
        -) first other dataset
        -) second other dataset
=======
        -) reference dataset = ref
        -) first other dataset = k1
        -) second other dataset = k2
>>>>>>> 0b1c8355
    This is important to correctly iterate through the H-SAF metrics and to
    save each metric with the name of the used datasets

    Parameters
    ----------
    ref_key: basestring
        Name of the reference dataset
    datasets: dict
        Dictionary of dictionaries as provided to the validation framework
        in order to perform the validation process.

    Returns
    -------
    dataset_names: list
        List of the dataset names in correct order

    """
    ds_dict = {}
    for ds in datasets.keys():
        ds_dict[ds] = datasets[ds]['columns']
    ds_names = get_result_names(ds_dict, ref_key, n)
    dataset_names = []
    for name in ds_names[0]:
        dataset_names.append(name[0])

    return dataset_names<|MERGE_RESOLUTION|>--- conflicted
+++ resolved
@@ -540,7 +540,6 @@
                        'p_R': np.float32([np.nan]),
                        'rho': np.float32([np.nan]),
                        'p_rho': np.float32([np.nan]),
-<<<<<<< HEAD
                        'BIAS': np.float32([np.nan]),
                        'tau': np.float32([np.nan]),
                        'p_tau': np.float32([np.nan]),
@@ -555,18 +554,6 @@
         if not calc_tau:
             self.result_template.pop('tau', None)
             self.result_template.pop('p_tau', None)
-=======
-                       'bias': np.float32([np.nan]),
-                       'tau': np.float32([np.nan]),
-                       'p_tau': np.float32([np.nan]),
-                       'rmsd': np.float32([np.nan]),
-                       'mse': np.float32([np.nan]),
-                       'mse_corr': np.float32([np.nan]),
-                       'mse_bias': np.float32([np.nan]),
-                       'ubRMSD': np.float32([np.nan]),
-                       'mse_var': np.float32([np.nan])}
-
->>>>>>> 0b1c8355
 
         self.result_template = {'gpi': np.int32([-1]),
                                 'lon': np.float32([np.nan]),
@@ -578,11 +565,7 @@
 
         for tds_name in self.tds_names:
             split_tds_name = tds_name.split('_and_')
-<<<<<<< HEAD
             tds_name_key = "{:}_and_{:}".format(self.ds_names_lut[
-=======
-            tds_name_key = "{:}_{:}".format(self.ds_names_lut[
->>>>>>> 0b1c8355
                                                 split_tds_name[0]],
                                             self.ds_names_lut[
                                                 split_tds_name[1]])
@@ -625,10 +608,7 @@
 
         dataset['n_obs'][0] = n_obs
 
-<<<<<<< HEAD
-=======
-
->>>>>>> 0b1c8355
+
         # calculate Pearson correlation
         pearson_R, pearson_p = df_metrics.pearsonr(data)
         pearson_R = pearson_R._asdict()
@@ -654,14 +634,11 @@
         mse_bias_dict = mse_bias._asdict()
         mse_var_dict = mse_var._asdict()
 
-<<<<<<< HEAD
         # calculate RSS
         rss = df_metrics.RSS(data)
         rss_dict = rss._asdict()
 
 
-=======
->>>>>>> 0b1c8355
         # calulcate tau
         if self.calc_tau:
             tau, p_tau = df_metrics.kendalltau(data)
@@ -672,15 +649,9 @@
 
         # No extra scaling is performed here.
         # always scale for ubRMSD with mean std
-<<<<<<< HEAD
         # calculate ubRMSD
         data_scaled = scale(data, method='mean_std')
         ubRMSD_nT = df_metrics.ubrmsd(data_scaled)
-=======
-        #data_scaled = scale(data, method='mean_std')
-        # calculate ubRMSD
-        ubRMSD_nT = df_metrics.ubrmsd(data)
->>>>>>> 0b1c8355
         ubRMSD_dict = ubRMSD_nT._asdict()
 
         for tds_name in self.tds_names:
@@ -695,46 +666,29 @@
             mse_var = mse_var_dict[tds_name]
             rmsd = rmsd_dict[tds_name]
             ubRMSD = ubRMSD_dict[tds_name]
-<<<<<<< HEAD
             rss = rss_dict[tds_name]
 
-=======
->>>>>>> 0b1c8355
             if tau_dict and p_tau_dict:
                 tau = tau_dict[tds_name]
                 p_tau = p_tau_dict[tds_name]
 
 
             split_tds_name = tds_name.split('_and_')
-<<<<<<< HEAD
             tds_name_key = "{:}_and_{:}".format(
                 self.ds_names_lut[split_tds_name[0]], self.ds_names_lut[split_tds_name[1]])
-=======
-            tds_name_key = "{:}_{:}".format(self.ds_names_lut[split_tds_name[0]],
-                                            self.ds_names_lut[split_tds_name[1]])
->>>>>>> 0b1c8355
 
             dataset['R_between_{:}'.format(tds_name_key)][0] = R
             dataset['p_R_between_{:}'.format(tds_name_key)][0] = p_R
             dataset['rho_between_{:}'.format(tds_name_key)][0] = rho
             dataset['p_rho_between_{:}'.format(tds_name_key)][0] = p_rho
-<<<<<<< HEAD
             dataset['BIAS_between_{:}'.format(tds_name_key)][0] = bias
-=======
-            dataset['bias_between_{:}'.format(tds_name_key)][0] = bias
->>>>>>> 0b1c8355
             dataset['mse_between_{:}'.format(tds_name_key)][0] = mse
             dataset['mse_corr_between_{:}'.format(tds_name_key)][0] = mse_corr
             dataset['mse_bias_between_{:}'.format(tds_name_key)][0] = mse_bias
             dataset['mse_var_between_{:}'.format(tds_name_key)][0] = mse_var
-<<<<<<< HEAD
             dataset['RMSD_between_{:}'.format(tds_name_key)][0] = rmsd
             dataset['urmsd_between_{:}'.format(tds_name_key)][0] = ubRMSD
             dataset['RSS_between_{:}'.format(tds_name_key)][0] = rss
-=======
-            dataset['rmsd_between_{:}'.format(tds_name_key)][0] = rmsd
-            dataset['ubRMSD_between_{:}'.format(tds_name_key)][0] = ubRMSD
->>>>>>> 0b1c8355
 
             if self.calc_tau:
                 dataset['tau_between_{:}'.format(tds_name_key)][0] = tau
@@ -986,15 +940,9 @@
 def get_dataset_names(ref_key, datasets, n=3):
     """
     Get dataset names in correct order as used in the validation framework
-<<<<<<< HEAD
         -) reference dataset
         -) first other dataset
         -) second other dataset
-=======
-        -) reference dataset = ref
-        -) first other dataset = k1
-        -) second other dataset = k2
->>>>>>> 0b1c8355
     This is important to correctly iterate through the H-SAF metrics and to
     save each metric with the name of the used datasets
 
